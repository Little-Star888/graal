--- conflicted
+++ resolved
@@ -56,16 +56,15 @@
     String signature() default "";
 
     /**
-<<<<<<< HEAD
      * Determines if this method should be substituted in all cases, even if inlining thinks it is
      * not important.
      */
     boolean isForcedInlining() default false;
-=======
+
+    /**
      * Determines if the substitution is for a method that may not be part of the runtime. For
      * example, a method introduced in a later JDK version. Substitutions for such methods are
      * omitted if the original method cannot be found.
      */
     boolean optional() default false;
->>>>>>> 280434ad
 }