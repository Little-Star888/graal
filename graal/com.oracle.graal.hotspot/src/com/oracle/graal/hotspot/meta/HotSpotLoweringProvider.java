--- conflicted
+++ resolved
@@ -520,11 +520,7 @@
             // mirroring the calculations in c1_GraphBuilder.cpp (setup_osr_entry_block)
             int localsOffset = (graph.method().getMaxLocals() - 1) * 8;
             for (OSRLocalNode osrLocal : graph.getNodes(OSRLocalNode.class)) {
-<<<<<<< HEAD
                 int size = HIRFrameStateBuilder.stackSlots(osrLocal.getKind());
-=======
-                int size = FrameStateBuilder.stackSlots(osrLocal.getKind());
->>>>>>> 3bea6a0a
                 int offset = localsOffset - (osrLocal.index() + size - 1) * 8;
                 IndexedLocationNode location = IndexedLocationNode.create(ANY_LOCATION, osrLocal.getKind(), offset, ConstantNode.forLong(0, graph), graph, 1);
                 ReadNode load = graph.add(new ReadNode(buffer, location, osrLocal.stamp(), BarrierType.NONE, false));
