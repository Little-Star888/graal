/*
 * Copyright (c) 2018, 2020, Oracle and/or its affiliates. All rights reserved.
 * DO NOT ALTER OR REMOVE COPYRIGHT NOTICES OR THIS FILE HEADER.
 *
 * This code is free software; you can redistribute it and/or modify it
 * under the terms of the GNU General Public License version 2 only, as
 * published by the Free Software Foundation.
 *
 * This code is distributed in the hope that it will be useful, but WITHOUT
 * ANY WARRANTY; without even the implied warranty of MERCHANTABILITY or
 * FITNESS FOR A PARTICULAR PURPOSE.  See the GNU General Public License
 * version 2 for more details (a copy is included in the LICENSE file that
 * accompanied this code).
 *
 * You should have received a copy of the GNU General Public License version
 * 2 along with this work; if not, write to the Free Software Foundation,
 * Inc., 51 Franklin St, Fifth Floor, Boston, MA 02110-1301 USA.
 *
 * Please contact Oracle, 500 Oracle Parkway, Redwood Shores, CA 94065 USA
 * or visit www.oracle.com if you need additional information or have any
 * questions.
 */
package com.oracle.truffle.espresso.nodes;

import static com.oracle.truffle.espresso.bytecode.Bytecodes.AALOAD;
import static com.oracle.truffle.espresso.bytecode.Bytecodes.AASTORE;
import static com.oracle.truffle.espresso.bytecode.Bytecodes.ACONST_NULL;
import static com.oracle.truffle.espresso.bytecode.Bytecodes.ALOAD;
import static com.oracle.truffle.espresso.bytecode.Bytecodes.ALOAD_0;
import static com.oracle.truffle.espresso.bytecode.Bytecodes.ALOAD_1;
import static com.oracle.truffle.espresso.bytecode.Bytecodes.ALOAD_2;
import static com.oracle.truffle.espresso.bytecode.Bytecodes.ALOAD_3;
import static com.oracle.truffle.espresso.bytecode.Bytecodes.ANEWARRAY;
import static com.oracle.truffle.espresso.bytecode.Bytecodes.ARETURN;
import static com.oracle.truffle.espresso.bytecode.Bytecodes.ARRAYLENGTH;
import static com.oracle.truffle.espresso.bytecode.Bytecodes.ASTORE;
import static com.oracle.truffle.espresso.bytecode.Bytecodes.ASTORE_0;
import static com.oracle.truffle.espresso.bytecode.Bytecodes.ASTORE_1;
import static com.oracle.truffle.espresso.bytecode.Bytecodes.ASTORE_2;
import static com.oracle.truffle.espresso.bytecode.Bytecodes.ASTORE_3;
import static com.oracle.truffle.espresso.bytecode.Bytecodes.ATHROW;
import static com.oracle.truffle.espresso.bytecode.Bytecodes.BALOAD;
import static com.oracle.truffle.espresso.bytecode.Bytecodes.BASTORE;
import static com.oracle.truffle.espresso.bytecode.Bytecodes.BIPUSH;
import static com.oracle.truffle.espresso.bytecode.Bytecodes.BREAKPOINT;
import static com.oracle.truffle.espresso.bytecode.Bytecodes.CALOAD;
import static com.oracle.truffle.espresso.bytecode.Bytecodes.CASTORE;
import static com.oracle.truffle.espresso.bytecode.Bytecodes.CHECKCAST;
import static com.oracle.truffle.espresso.bytecode.Bytecodes.D2F;
import static com.oracle.truffle.espresso.bytecode.Bytecodes.D2I;
import static com.oracle.truffle.espresso.bytecode.Bytecodes.D2L;
import static com.oracle.truffle.espresso.bytecode.Bytecodes.DADD;
import static com.oracle.truffle.espresso.bytecode.Bytecodes.DALOAD;
import static com.oracle.truffle.espresso.bytecode.Bytecodes.DASTORE;
import static com.oracle.truffle.espresso.bytecode.Bytecodes.DCMPG;
import static com.oracle.truffle.espresso.bytecode.Bytecodes.DCMPL;
import static com.oracle.truffle.espresso.bytecode.Bytecodes.DCONST_0;
import static com.oracle.truffle.espresso.bytecode.Bytecodes.DCONST_1;
import static com.oracle.truffle.espresso.bytecode.Bytecodes.DDIV;
import static com.oracle.truffle.espresso.bytecode.Bytecodes.DLOAD;
import static com.oracle.truffle.espresso.bytecode.Bytecodes.DLOAD_0;
import static com.oracle.truffle.espresso.bytecode.Bytecodes.DLOAD_1;
import static com.oracle.truffle.espresso.bytecode.Bytecodes.DLOAD_2;
import static com.oracle.truffle.espresso.bytecode.Bytecodes.DLOAD_3;
import static com.oracle.truffle.espresso.bytecode.Bytecodes.DMUL;
import static com.oracle.truffle.espresso.bytecode.Bytecodes.DNEG;
import static com.oracle.truffle.espresso.bytecode.Bytecodes.DREM;
import static com.oracle.truffle.espresso.bytecode.Bytecodes.DRETURN;
import static com.oracle.truffle.espresso.bytecode.Bytecodes.DSTORE;
import static com.oracle.truffle.espresso.bytecode.Bytecodes.DSTORE_0;
import static com.oracle.truffle.espresso.bytecode.Bytecodes.DSTORE_1;
import static com.oracle.truffle.espresso.bytecode.Bytecodes.DSTORE_2;
import static com.oracle.truffle.espresso.bytecode.Bytecodes.DSTORE_3;
import static com.oracle.truffle.espresso.bytecode.Bytecodes.DSUB;
import static com.oracle.truffle.espresso.bytecode.Bytecodes.DUP;
import static com.oracle.truffle.espresso.bytecode.Bytecodes.DUP2;
import static com.oracle.truffle.espresso.bytecode.Bytecodes.DUP2_X1;
import static com.oracle.truffle.espresso.bytecode.Bytecodes.DUP2_X2;
import static com.oracle.truffle.espresso.bytecode.Bytecodes.DUP_X1;
import static com.oracle.truffle.espresso.bytecode.Bytecodes.DUP_X2;
import static com.oracle.truffle.espresso.bytecode.Bytecodes.F2D;
import static com.oracle.truffle.espresso.bytecode.Bytecodes.F2I;
import static com.oracle.truffle.espresso.bytecode.Bytecodes.F2L;
import static com.oracle.truffle.espresso.bytecode.Bytecodes.FADD;
import static com.oracle.truffle.espresso.bytecode.Bytecodes.FALOAD;
import static com.oracle.truffle.espresso.bytecode.Bytecodes.FASTORE;
import static com.oracle.truffle.espresso.bytecode.Bytecodes.FCMPG;
import static com.oracle.truffle.espresso.bytecode.Bytecodes.FCMPL;
import static com.oracle.truffle.espresso.bytecode.Bytecodes.FCONST_0;
import static com.oracle.truffle.espresso.bytecode.Bytecodes.FCONST_1;
import static com.oracle.truffle.espresso.bytecode.Bytecodes.FCONST_2;
import static com.oracle.truffle.espresso.bytecode.Bytecodes.FDIV;
import static com.oracle.truffle.espresso.bytecode.Bytecodes.FLOAD;
import static com.oracle.truffle.espresso.bytecode.Bytecodes.FLOAD_0;
import static com.oracle.truffle.espresso.bytecode.Bytecodes.FLOAD_1;
import static com.oracle.truffle.espresso.bytecode.Bytecodes.FLOAD_2;
import static com.oracle.truffle.espresso.bytecode.Bytecodes.FLOAD_3;
import static com.oracle.truffle.espresso.bytecode.Bytecodes.FMUL;
import static com.oracle.truffle.espresso.bytecode.Bytecodes.FNEG;
import static com.oracle.truffle.espresso.bytecode.Bytecodes.FREM;
import static com.oracle.truffle.espresso.bytecode.Bytecodes.FRETURN;
import static com.oracle.truffle.espresso.bytecode.Bytecodes.FSTORE;
import static com.oracle.truffle.espresso.bytecode.Bytecodes.FSTORE_0;
import static com.oracle.truffle.espresso.bytecode.Bytecodes.FSTORE_1;
import static com.oracle.truffle.espresso.bytecode.Bytecodes.FSTORE_2;
import static com.oracle.truffle.espresso.bytecode.Bytecodes.FSTORE_3;
import static com.oracle.truffle.espresso.bytecode.Bytecodes.FSUB;
import static com.oracle.truffle.espresso.bytecode.Bytecodes.GETFIELD;
import static com.oracle.truffle.espresso.bytecode.Bytecodes.GETSTATIC;
import static com.oracle.truffle.espresso.bytecode.Bytecodes.GOTO;
import static com.oracle.truffle.espresso.bytecode.Bytecodes.GOTO_W;
import static com.oracle.truffle.espresso.bytecode.Bytecodes.I2B;
import static com.oracle.truffle.espresso.bytecode.Bytecodes.I2C;
import static com.oracle.truffle.espresso.bytecode.Bytecodes.I2D;
import static com.oracle.truffle.espresso.bytecode.Bytecodes.I2F;
import static com.oracle.truffle.espresso.bytecode.Bytecodes.I2L;
import static com.oracle.truffle.espresso.bytecode.Bytecodes.I2S;
import static com.oracle.truffle.espresso.bytecode.Bytecodes.IADD;
import static com.oracle.truffle.espresso.bytecode.Bytecodes.IALOAD;
import static com.oracle.truffle.espresso.bytecode.Bytecodes.IAND;
import static com.oracle.truffle.espresso.bytecode.Bytecodes.IASTORE;
import static com.oracle.truffle.espresso.bytecode.Bytecodes.ICONST_0;
import static com.oracle.truffle.espresso.bytecode.Bytecodes.ICONST_1;
import static com.oracle.truffle.espresso.bytecode.Bytecodes.ICONST_2;
import static com.oracle.truffle.espresso.bytecode.Bytecodes.ICONST_3;
import static com.oracle.truffle.espresso.bytecode.Bytecodes.ICONST_4;
import static com.oracle.truffle.espresso.bytecode.Bytecodes.ICONST_5;
import static com.oracle.truffle.espresso.bytecode.Bytecodes.ICONST_M1;
import static com.oracle.truffle.espresso.bytecode.Bytecodes.IDIV;
import static com.oracle.truffle.espresso.bytecode.Bytecodes.IFEQ;
import static com.oracle.truffle.espresso.bytecode.Bytecodes.IFGE;
import static com.oracle.truffle.espresso.bytecode.Bytecodes.IFGT;
import static com.oracle.truffle.espresso.bytecode.Bytecodes.IFLE;
import static com.oracle.truffle.espresso.bytecode.Bytecodes.IFLT;
import static com.oracle.truffle.espresso.bytecode.Bytecodes.IFNE;
import static com.oracle.truffle.espresso.bytecode.Bytecodes.IFNONNULL;
import static com.oracle.truffle.espresso.bytecode.Bytecodes.IFNULL;
import static com.oracle.truffle.espresso.bytecode.Bytecodes.IF_ACMPEQ;
import static com.oracle.truffle.espresso.bytecode.Bytecodes.IF_ACMPNE;
import static com.oracle.truffle.espresso.bytecode.Bytecodes.IF_ICMPEQ;
import static com.oracle.truffle.espresso.bytecode.Bytecodes.IF_ICMPGE;
import static com.oracle.truffle.espresso.bytecode.Bytecodes.IF_ICMPGT;
import static com.oracle.truffle.espresso.bytecode.Bytecodes.IF_ICMPLE;
import static com.oracle.truffle.espresso.bytecode.Bytecodes.IF_ICMPLT;
import static com.oracle.truffle.espresso.bytecode.Bytecodes.IF_ICMPNE;
import static com.oracle.truffle.espresso.bytecode.Bytecodes.IINC;
import static com.oracle.truffle.espresso.bytecode.Bytecodes.ILOAD;
import static com.oracle.truffle.espresso.bytecode.Bytecodes.ILOAD_0;
import static com.oracle.truffle.espresso.bytecode.Bytecodes.ILOAD_1;
import static com.oracle.truffle.espresso.bytecode.Bytecodes.ILOAD_2;
import static com.oracle.truffle.espresso.bytecode.Bytecodes.ILOAD_3;
import static com.oracle.truffle.espresso.bytecode.Bytecodes.IMUL;
import static com.oracle.truffle.espresso.bytecode.Bytecodes.INEG;
import static com.oracle.truffle.espresso.bytecode.Bytecodes.INSTANCEOF;
import static com.oracle.truffle.espresso.bytecode.Bytecodes.INVOKEDYNAMIC;
import static com.oracle.truffle.espresso.bytecode.Bytecodes.INVOKEINTERFACE;
import static com.oracle.truffle.espresso.bytecode.Bytecodes.INVOKESPECIAL;
import static com.oracle.truffle.espresso.bytecode.Bytecodes.INVOKESTATIC;
import static com.oracle.truffle.espresso.bytecode.Bytecodes.INVOKEVIRTUAL;
import static com.oracle.truffle.espresso.bytecode.Bytecodes.IOR;
import static com.oracle.truffle.espresso.bytecode.Bytecodes.IREM;
import static com.oracle.truffle.espresso.bytecode.Bytecodes.IRETURN;
import static com.oracle.truffle.espresso.bytecode.Bytecodes.ISHL;
import static com.oracle.truffle.espresso.bytecode.Bytecodes.ISHR;
import static com.oracle.truffle.espresso.bytecode.Bytecodes.ISTORE;
import static com.oracle.truffle.espresso.bytecode.Bytecodes.ISTORE_0;
import static com.oracle.truffle.espresso.bytecode.Bytecodes.ISTORE_1;
import static com.oracle.truffle.espresso.bytecode.Bytecodes.ISTORE_2;
import static com.oracle.truffle.espresso.bytecode.Bytecodes.ISTORE_3;
import static com.oracle.truffle.espresso.bytecode.Bytecodes.ISUB;
import static com.oracle.truffle.espresso.bytecode.Bytecodes.IUSHR;
import static com.oracle.truffle.espresso.bytecode.Bytecodes.IXOR;
import static com.oracle.truffle.espresso.bytecode.Bytecodes.JSR;
import static com.oracle.truffle.espresso.bytecode.Bytecodes.JSR_W;
import static com.oracle.truffle.espresso.bytecode.Bytecodes.L2D;
import static com.oracle.truffle.espresso.bytecode.Bytecodes.L2F;
import static com.oracle.truffle.espresso.bytecode.Bytecodes.L2I;
import static com.oracle.truffle.espresso.bytecode.Bytecodes.LADD;
import static com.oracle.truffle.espresso.bytecode.Bytecodes.LALOAD;
import static com.oracle.truffle.espresso.bytecode.Bytecodes.LAND;
import static com.oracle.truffle.espresso.bytecode.Bytecodes.LASTORE;
import static com.oracle.truffle.espresso.bytecode.Bytecodes.LCMP;
import static com.oracle.truffle.espresso.bytecode.Bytecodes.LCONST_0;
import static com.oracle.truffle.espresso.bytecode.Bytecodes.LCONST_1;
import static com.oracle.truffle.espresso.bytecode.Bytecodes.LDC;
import static com.oracle.truffle.espresso.bytecode.Bytecodes.LDC2_W;
import static com.oracle.truffle.espresso.bytecode.Bytecodes.LDC_W;
import static com.oracle.truffle.espresso.bytecode.Bytecodes.LDIV;
import static com.oracle.truffle.espresso.bytecode.Bytecodes.LLOAD;
import static com.oracle.truffle.espresso.bytecode.Bytecodes.LLOAD_0;
import static com.oracle.truffle.espresso.bytecode.Bytecodes.LLOAD_1;
import static com.oracle.truffle.espresso.bytecode.Bytecodes.LLOAD_2;
import static com.oracle.truffle.espresso.bytecode.Bytecodes.LLOAD_3;
import static com.oracle.truffle.espresso.bytecode.Bytecodes.LMUL;
import static com.oracle.truffle.espresso.bytecode.Bytecodes.LNEG;
import static com.oracle.truffle.espresso.bytecode.Bytecodes.LOOKUPSWITCH;
import static com.oracle.truffle.espresso.bytecode.Bytecodes.LOR;
import static com.oracle.truffle.espresso.bytecode.Bytecodes.LREM;
import static com.oracle.truffle.espresso.bytecode.Bytecodes.LRETURN;
import static com.oracle.truffle.espresso.bytecode.Bytecodes.LSHL;
import static com.oracle.truffle.espresso.bytecode.Bytecodes.LSHR;
import static com.oracle.truffle.espresso.bytecode.Bytecodes.LSTORE;
import static com.oracle.truffle.espresso.bytecode.Bytecodes.LSTORE_0;
import static com.oracle.truffle.espresso.bytecode.Bytecodes.LSTORE_1;
import static com.oracle.truffle.espresso.bytecode.Bytecodes.LSTORE_2;
import static com.oracle.truffle.espresso.bytecode.Bytecodes.LSTORE_3;
import static com.oracle.truffle.espresso.bytecode.Bytecodes.LSUB;
import static com.oracle.truffle.espresso.bytecode.Bytecodes.LUSHR;
import static com.oracle.truffle.espresso.bytecode.Bytecodes.LXOR;
import static com.oracle.truffle.espresso.bytecode.Bytecodes.MONITORENTER;
import static com.oracle.truffle.espresso.bytecode.Bytecodes.MONITOREXIT;
import static com.oracle.truffle.espresso.bytecode.Bytecodes.MULTIANEWARRAY;
import static com.oracle.truffle.espresso.bytecode.Bytecodes.NEW;
import static com.oracle.truffle.espresso.bytecode.Bytecodes.NEWARRAY;
import static com.oracle.truffle.espresso.bytecode.Bytecodes.NOP;
import static com.oracle.truffle.espresso.bytecode.Bytecodes.POP;
import static com.oracle.truffle.espresso.bytecode.Bytecodes.POP2;
import static com.oracle.truffle.espresso.bytecode.Bytecodes.PUTFIELD;
import static com.oracle.truffle.espresso.bytecode.Bytecodes.PUTSTATIC;
import static com.oracle.truffle.espresso.bytecode.Bytecodes.QUICK;
import static com.oracle.truffle.espresso.bytecode.Bytecodes.RET;
import static com.oracle.truffle.espresso.bytecode.Bytecodes.RETURN;
import static com.oracle.truffle.espresso.bytecode.Bytecodes.SALOAD;
import static com.oracle.truffle.espresso.bytecode.Bytecodes.SASTORE;
import static com.oracle.truffle.espresso.bytecode.Bytecodes.SIPUSH;
import static com.oracle.truffle.espresso.bytecode.Bytecodes.SLIM_QUICK;
import static com.oracle.truffle.espresso.bytecode.Bytecodes.SWAP;
import static com.oracle.truffle.espresso.bytecode.Bytecodes.TABLESWITCH;
import static com.oracle.truffle.espresso.bytecode.Bytecodes.WIDE;

import java.util.Arrays;
import java.util.Objects;
import java.util.Set;
import java.util.concurrent.locks.Lock;
import java.util.logging.Level;

import com.oracle.truffle.api.Assumption;
import com.oracle.truffle.api.CompilerAsserts;
import com.oracle.truffle.api.CompilerDirectives;
import com.oracle.truffle.api.CompilerDirectives.CompilationFinal;
import com.oracle.truffle.api.CompilerDirectives.TruffleBoundary;
import com.oracle.truffle.api.Truffle;
import com.oracle.truffle.api.frame.Frame;
import com.oracle.truffle.api.frame.FrameDescriptor;
import com.oracle.truffle.api.frame.FrameSlot;
import com.oracle.truffle.api.frame.FrameSlotTypeException;
import com.oracle.truffle.api.frame.FrameUtil;
import com.oracle.truffle.api.frame.VirtualFrame;
import com.oracle.truffle.api.instrumentation.InstrumentableNode;
import com.oracle.truffle.api.instrumentation.ProbeNode;
import com.oracle.truffle.api.instrumentation.StandardTags;
import com.oracle.truffle.api.instrumentation.StandardTags.StatementTag;
import com.oracle.truffle.api.instrumentation.Tag;
import com.oracle.truffle.api.nodes.ExplodeLoop;
import com.oracle.truffle.api.nodes.LoopNode;
import com.oracle.truffle.api.nodes.Node;
import com.oracle.truffle.api.source.Source;
import com.oracle.truffle.api.source.SourceSection;
import com.oracle.truffle.espresso.bytecode.BytecodeLookupSwitch;
import com.oracle.truffle.espresso.bytecode.BytecodeStream;
import com.oracle.truffle.espresso.bytecode.BytecodeTableSwitch;
import com.oracle.truffle.espresso.bytecode.Bytecodes;
import com.oracle.truffle.espresso.bytecode.MapperBCI;
import com.oracle.truffle.espresso.classfile.RuntimeConstantPool;
import com.oracle.truffle.espresso.classfile.attributes.BootstrapMethodsAttribute;
import com.oracle.truffle.espresso.classfile.attributes.CodeAttribute;
import com.oracle.truffle.espresso.classfile.attributes.LineNumberTableAttribute;
import com.oracle.truffle.espresso.classfile.constantpool.ClassConstant;
import com.oracle.truffle.espresso.classfile.constantpool.DoubleConstant;
import com.oracle.truffle.espresso.classfile.constantpool.DynamicConstant;
import com.oracle.truffle.espresso.classfile.constantpool.FloatConstant;
import com.oracle.truffle.espresso.classfile.constantpool.IntegerConstant;
import com.oracle.truffle.espresso.classfile.constantpool.InvokeDynamicConstant;
import com.oracle.truffle.espresso.classfile.constantpool.LongConstant;
import com.oracle.truffle.espresso.classfile.constantpool.MethodHandleConstant;
import com.oracle.truffle.espresso.classfile.constantpool.MethodRefConstant;
import com.oracle.truffle.espresso.classfile.constantpool.MethodTypeConstant;
import com.oracle.truffle.espresso.classfile.constantpool.PoolConstant;
import com.oracle.truffle.espresso.classfile.constantpool.StringConstant;
import com.oracle.truffle.espresso.descriptors.Signatures;
import com.oracle.truffle.espresso.descriptors.Symbol;
import com.oracle.truffle.espresso.descriptors.Symbol.Type;
import com.oracle.truffle.espresso.impl.ArrayKlass;
import com.oracle.truffle.espresso.impl.Field;
import com.oracle.truffle.espresso.impl.Klass;
import com.oracle.truffle.espresso.impl.Method;
import com.oracle.truffle.espresso.impl.Method.MethodVersion;
import com.oracle.truffle.espresso.meta.EspressoError;
import com.oracle.truffle.espresso.meta.ExceptionHandler;
import com.oracle.truffle.espresso.meta.JavaKind;
import com.oracle.truffle.espresso.meta.Meta;
import com.oracle.truffle.espresso.nodes.quick.CheckCastNodeGen;
import com.oracle.truffle.espresso.nodes.quick.InstanceOfNodeGen;
import com.oracle.truffle.espresso.nodes.quick.QuickNode;
import com.oracle.truffle.espresso.nodes.quick.interop.ByteArrayLoadNodeGen;
import com.oracle.truffle.espresso.nodes.quick.interop.ByteArrayStoreNodeGen;
import com.oracle.truffle.espresso.nodes.quick.interop.CharArrayLoadNodeGen;
import com.oracle.truffle.espresso.nodes.quick.interop.CharArrayStoreNodeGen;
import com.oracle.truffle.espresso.nodes.quick.interop.DoubleArrayLoadNodeGen;
import com.oracle.truffle.espresso.nodes.quick.interop.DoubleArrayStoreNodeGen;
import com.oracle.truffle.espresso.nodes.quick.interop.FloatArrayLoadNodeGen;
import com.oracle.truffle.espresso.nodes.quick.interop.FloatArrayStoreNodeGen;
import com.oracle.truffle.espresso.nodes.quick.interop.IntArrayLoadNodeGen;
import com.oracle.truffle.espresso.nodes.quick.interop.IntArrayStoreNodeGen;
import com.oracle.truffle.espresso.nodes.quick.interop.LongArrayLoadNodeGen;
import com.oracle.truffle.espresso.nodes.quick.interop.LongArrayStoreNodeGen;
import com.oracle.truffle.espresso.nodes.quick.interop.QuickenedPutFieldNode;
import com.oracle.truffle.espresso.nodes.quick.interop.QuickenedGetFieldNode;
import com.oracle.truffle.espresso.nodes.quick.interop.ArrayLengthNodeGen;
import com.oracle.truffle.espresso.nodes.quick.interop.ReferenceArrayLoadNodeGen;
import com.oracle.truffle.espresso.nodes.quick.interop.ReferenceArrayStoreNodeGen;
import com.oracle.truffle.espresso.nodes.quick.interop.ShortArrayLoadNodeGen;
import com.oracle.truffle.espresso.nodes.quick.interop.ShortArrayStoreNodeGen;
import com.oracle.truffle.espresso.nodes.quick.invoke.InlinedGetterNode;
import com.oracle.truffle.espresso.nodes.quick.invoke.InlinedSetterNode;
import com.oracle.truffle.espresso.nodes.quick.invoke.InvokeDynamicCallSiteNode;
import com.oracle.truffle.espresso.nodes.quick.invoke.InvokeHandleNode;
import com.oracle.truffle.espresso.nodes.quick.invoke.InvokeInterfaceNodeGen;
import com.oracle.truffle.espresso.nodes.quick.invoke.InvokeSpecialNode;
import com.oracle.truffle.espresso.nodes.quick.invoke.InvokeStaticNode;
import com.oracle.truffle.espresso.nodes.quick.invoke.InvokeVirtualNodeGen;
import com.oracle.truffle.espresso.runtime.EspressoContext;
import com.oracle.truffle.espresso.runtime.EspressoException;
import com.oracle.truffle.espresso.runtime.EspressoExitException;
import com.oracle.truffle.espresso.runtime.ReturnAddress;
import com.oracle.truffle.espresso.runtime.StaticObject;
import com.oracle.truffle.espresso.substitutions.Target_java_lang_Thread;
import com.oracle.truffle.espresso.vm.InterpreterToVM;
import com.oracle.truffle.object.DebugCounter;

/**
 * Bytecode interpreter loop.
 *
 *
 * Calling convention uses strict Java primitive types although internally the VM basic types are
 * used with conversions at the boundaries.
 *
 * <h3>Operand stack</h3>
 * <p>
 * The operand stack is implemented in a PE-friendly way, with the {@code top} of the stack index
 * being a local variable. With ad-hoc implementation there's no explicit pop operation. Each
 * bytecode is first processed/executed without growing or shrinking the stack and only then the
 * {@code top} of the stack index is adjusted depending on the bytecode stack offset.
 */
public final class BytecodeNode extends EspressoMethodNode {

    private static final DebugCounter EXECUTED_BYTECODES_COUNT = DebugCounter.create("Executed bytecodes");
    private static final DebugCounter QUICKENED_BYTECODES = DebugCounter.create("Quickened bytecodes");
    private static final DebugCounter QUICKENED_INVOKES = DebugCounter.create("Quickened invokes (excluding INDY)");

    @Children private QuickNode[] nodes = QuickNode.EMPTY_ARRAY;
    @Children private QuickNode[] sparseNodes = QuickNode.EMPTY_ARRAY;

    @CompilationFinal(dimensions = 1) //
    private final FrameSlot[] locals;

    @CompilationFinal(dimensions = 1) //
    private final FrameSlot[] stackSlots;

    private final FrameSlot bciSlot;

    @CompilationFinal(dimensions = 1) //
    private final int[] stackOverflowErrorInfo;

    @CompilationFinal(dimensions = 2) //
    private int[][] jsrBci = null;

    private final BytecodeStream bs;

    private EspressoRootNode rootNode;

    @Child private volatile InstrumentationSupport instrumentation;

    private final Assumption noForeignObjects;

    @TruffleBoundary
    public BytecodeNode(MethodVersion method, FrameDescriptor frameDescriptor, FrameSlot bciSlot) {
        super(method);
        CompilerAsserts.neverPartOfCompilation();
        CodeAttribute codeAttribute = method.getCodeAttribute();
        this.bs = new BytecodeStream(codeAttribute.getCode());
        FrameSlot[] slots = frameDescriptor.getSlots().toArray(new FrameSlot[0]);

        this.locals = Arrays.copyOfRange(slots, 0, codeAttribute.getMaxLocals());
        this.stackSlots = Arrays.copyOfRange(slots, codeAttribute.getMaxLocals(), codeAttribute.getMaxLocals() + codeAttribute.getMaxStack());
        this.bciSlot = bciSlot;
        this.stackOverflowErrorInfo = getMethod().getSOEHandlerInfo();
        noForeignObjects = Truffle.getRuntime().createAssumption("noForeignObjects");
    }

    public BytecodeNode(BytecodeNode copy) {
        this(copy.getMethodVersion(), copy.getRootNode().getFrameDescriptor(), copy.bciSlot);
        getContext().getLogger().log(Level.FINE, "Copying node for {}", getMethod());
    }

    public SourceSection getSourceSectionAtBCI(int bci) {
        Source s = getSource();
        if (s == null) {
            return null;
        }

        LineNumberTableAttribute table = getMethodVersion().getLineNumberTableAttribute();

        if (table == LineNumberTableAttribute.EMPTY) {
            return null;
        }
        int line = table.getLineNumber(bci);
        return s.createSection(line);
    }

    @ExplodeLoop
    private void initArguments(final VirtualFrame frame) {
        boolean hasReceiver = !getMethod().isStatic();
        int argCount = Signatures.parameterCount(getMethod().getParsedSignature(), false);

        CompilerAsserts.partialEvaluationConstant(argCount);
        CompilerAsserts.partialEvaluationConstant(locals.length);

        Object[] frameArguments = frame.getArguments();
        Object[] arguments;
        if (hasReceiver) {
            arguments = copyOfRange(frameArguments, 1, argCount + 1);
        } else {
            arguments = frameArguments;
        }

        assert arguments.length == argCount;

        int n = 0;
        if (hasReceiver) {
            assert StaticObject.notNull((StaticObject) frameArguments[0]) : "null receiver in init arguments !";
            setLocalObject(frame, n, (StaticObject) frameArguments[0]);
            n += JavaKind.Object.getSlotCount();
        }
        for (int i = 0; i < argCount; ++i) {
            JavaKind expectedkind = Signatures.parameterKind(getMethod().getParsedSignature(), i);
            // @formatter:off
            switch (expectedkind) {
                case Boolean : setLocalInt(frame, n, ((boolean) arguments[i]) ? 1 : 0); break;
                case Byte    : setLocalInt(frame, n, ((byte) arguments[i]));            break;
                case Short   : setLocalInt(frame, n, ((short) arguments[i]));           break;
                case Char    : setLocalInt(frame, n, ((char) arguments[i]));            break;
                case Int     : setLocalInt(frame, n, (int) arguments[i]);               break;
                case Float   : setLocalFloat(frame, n, (float) arguments[i]);           break;
                case Long    : setLocalLong(frame, n, (long) arguments[i]);             break;
                case Double  : setLocalDouble(frame, n, (double) arguments[i]);         break;
                case Object  :
                    setLocalObject(frame, n, (StaticObject) arguments[i]);
                    if (noForeignObjects.isValid() && ((StaticObject) arguments[i]).isForeignObject()) {
                        CompilerDirectives.transferToInterpreterAndInvalidate();
                        noForeignObjects.invalidate();
                    }
                    break;
                default      :
                    CompilerDirectives.transferToInterpreter();
                    throw EspressoError.shouldNotReachHere("unexpected kind");
            }
            // @formatter:on
            n += expectedkind.getSlotCount();
        }
        setBCI(frame, 0);
    }

    private void setBCI(VirtualFrame frame, int bci) {
        frame.setInt(bciSlot, bci);
    }

    public int peekInt(VirtualFrame frame, int slot) {
        return (int) FrameUtil.getLongSafe(frame, stackSlots[slot]);
    }

    // Exposed to InstanceOfNode and quick nodes, which can produce foreign objects.
    public StaticObject peekObject(VirtualFrame frame, int slot) {
        Object result = FrameUtil.getObjectSafe(frame, stackSlots[slot]);
        assert result instanceof StaticObject;
        return (StaticObject) result;
    }

    /**
     * Read and clear the operand stack slot.
     */
    public StaticObject peekAndReleaseObject(VirtualFrame frame, int slot) {
        Object result = FrameUtil.getObjectSafe(frame, stackSlots[slot]);
        // nulls-out the slot, use peekObject to read only
        putObject(frame, slot, null);
        assert result instanceof StaticObject;
        return (StaticObject) result;
    }

    private void releaseObject(VirtualFrame frame, int slot) {
        putObject(frame, slot, null);
    }

    // Boxed value.
    public Object peekValue(VirtualFrame frame, int slot) {
        return frame.getValue(stackSlots[slot]);
    }

    public float peekFloat(VirtualFrame frame, int slot) {
        return Float.intBitsToFloat((int) FrameUtil.getLongSafe(frame, stackSlots[slot]));
    }

    public long peekLong(VirtualFrame frame, int slot) {
        return FrameUtil.getLongSafe(frame, stackSlots[slot]);
    }

    public double peekDouble(VirtualFrame frame, int slot) {
        return Double.longBitsToDouble(FrameUtil.getLongSafe(frame, stackSlots[slot]));
    }

    /**
     * Read and clear the operand stack slot.
     */
    private Object peekAndReleaseReturnAddressOrObject(VirtualFrame frame, int slot) {
        Object result = FrameUtil.getObjectSafe(frame, stackSlots[slot]);
        putObjectOrReturnAddress(frame, slot, null);
        assert result instanceof StaticObject || result instanceof ReturnAddress;
        return result;
    }

    private void putReturnAddress(VirtualFrame frame, int slot, int targetBCI) {
        frame.setObject(stackSlots[slot], ReturnAddress.create(targetBCI));
    }

    public void putObject(VirtualFrame frame, int slot, StaticObject value) {
        frame.setObject(stackSlots[slot], value);
    }

    private void putObjectOrReturnAddress(VirtualFrame frame, int slot, Object value) {
        assert value instanceof StaticObject || value instanceof ReturnAddress || value == null;
        frame.setObject(stackSlots[slot], value);
    }

    public void putInt(VirtualFrame frame, int slot, int value) {
        frame.setLong(stackSlots[slot], value);
    }

    public void putFloat(VirtualFrame frame, int slot, float value) {
        frame.setLong(stackSlots[slot], Float.floatToRawIntBits(value));
    }

    public void putLong(VirtualFrame frame, int slot, long value) {
        frame.setLong(stackSlots[slot + 1], value);
    }

    public void putDouble(VirtualFrame frame, int slot, double value) {
        frame.setLong(stackSlots[slot + 1], Double.doubleToRawLongBits(value));
    }

    // region Local accessors

    private void setLocalObject(VirtualFrame frame, int slot, StaticObject value) {
        frame.setObject(locals[slot], value);
    }

    private void setLocalObjectOrReturnAddress(VirtualFrame frame, int slot, Object value) {
        frame.setObject(locals[slot], value);
    }

    private void setLocalInt(VirtualFrame frame, int slot, int value) {
        frame.setLong(locals[slot], value);
    }

    private void setLocalFloat(VirtualFrame frame, int slot, float value) {
        frame.setLong(locals[slot], Float.floatToRawIntBits(value));
    }

    private void setLocalLong(VirtualFrame frame, int slot, long value) {
        frame.setLong(locals[slot], value);
    }

    private void setLocalDouble(VirtualFrame frame, int slot, double value) {
        frame.setLong(locals[slot], Double.doubleToRawLongBits(value));
    }

    private int getLocalInt(VirtualFrame frame, int slot) {
        return (int) FrameUtil.getLongSafe(frame, locals[slot]);
    }

    private StaticObject getLocalObject(VirtualFrame frame, int slot) {
        Object result = FrameUtil.getObjectSafe(frame, locals[slot]);
        assert result instanceof StaticObject;
        return (StaticObject) result;
    }

    private int getLocalReturnAddress(VirtualFrame frame, int slot) {
        Object result = FrameUtil.getObjectSafe(frame, locals[slot]);
        assert result instanceof ReturnAddress;
        return ((ReturnAddress) result).getBci();
    }

    private float getLocalFloat(VirtualFrame frame, int slot) {
        return Float.intBitsToFloat((int) FrameUtil.getLongSafe(frame, locals[slot]));
    }

    private long getLocalLong(VirtualFrame frame, int slot) {
        return FrameUtil.getLongSafe(frame, locals[slot]);
    }

    private double getLocalDouble(VirtualFrame frame, int slot) {
        return Double.longBitsToDouble(FrameUtil.getLongSafe(frame, locals[slot]));
    }

    // region Local accessors

    @Override
    void initializeBody(VirtualFrame frame) {
        initArguments(frame);
    }

    @Override
    @ExplodeLoop(kind = ExplodeLoop.LoopExplosionKind.MERGE_EXPLODE)
    Object executeBody(VirtualFrame frame) {
        int curBCI = 0;
        int top = 0;
        InstrumentationSupport instrument = this.instrumentation;
        int statementIndex = -1;
        int nextStatementIndex = 0;

        if (instrument != null) {
            instrument.notifyEntry(frame);
        }

        loop: while (true) {
            int curOpcode;
            EXECUTED_BYTECODES_COUNT.inc();
            try {
                curOpcode = bs.currentBC(curBCI);
                CompilerAsserts.partialEvaluationConstant(top);
                CompilerAsserts.partialEvaluationConstant(curBCI);
                CompilerAsserts.partialEvaluationConstant(curOpcode);

                CompilerAsserts.partialEvaluationConstant(statementIndex);
                CompilerAsserts.partialEvaluationConstant(nextStatementIndex);

                if (Bytecodes.canTrap(curOpcode) || instrument != null) {
                    setBCI(frame, curBCI);
                }

                if (instrument != null) {
                    instrument.notifyStatement(frame, statementIndex, nextStatementIndex);
                    statementIndex = nextStatementIndex;

                    // check for early return
                    Object earlyReturnValue = getContext().getJDWPListener().getEarlyReturnValue();
                    if (earlyReturnValue != null) {
                        return notifyReturn(frame, statementIndex, exitMethodEarlyAndReturn(earlyReturnValue));
                    }
                }

                // @formatter:off
                switchLabel:
                switch (curOpcode) {
                    case NOP: break;
                    case ACONST_NULL: putObject(frame, top, StaticObject.NULL); break;

                    case ICONST_M1: // fall through
                    case ICONST_0: // fall through
                    case ICONST_1: // fall through
                    case ICONST_2: // fall through
                    case ICONST_3: // fall through
                    case ICONST_4: // fall through
                    case ICONST_5: putInt(frame, top, curOpcode - ICONST_0); break;

                    case LCONST_0: // fall through
                    case LCONST_1: putLong(frame, top, curOpcode - LCONST_0); break;

                    case FCONST_0: // fall through
                    case FCONST_1: // fall through
                    case FCONST_2: putFloat(frame, top, curOpcode - FCONST_0); break;

                    case DCONST_0: // fall through
                    case DCONST_1: putDouble(frame, top, curOpcode - DCONST_0); break;

                    case BIPUSH: putInt(frame, top, bs.readByte(curBCI)); break;
                    case SIPUSH: putInt(frame, top, bs.readShort(curBCI)); break;
                    case LDC: // fall through
                    case LDC_W: // fall through
                    case LDC2_W: putPoolConstant(frame, top, bs.readCPI(curBCI), curOpcode); break;

                    case ILOAD: putInt(frame, top, getLocalInt(frame, bs.readLocalIndex(curBCI))); break;
                    case LLOAD: putLong(frame, top, getLocalLong(frame, bs.readLocalIndex(curBCI))); break;
                    case FLOAD: putFloat(frame, top, getLocalFloat(frame, bs.readLocalIndex(curBCI))); break;
                    case DLOAD: putDouble(frame, top, getLocalDouble(frame, bs.readLocalIndex(curBCI))); break;
                    case ALOAD: putObject(frame, top, getLocalObject(frame, bs.readLocalIndex(curBCI))); break;

                    case ILOAD_0: // fall through
                    case ILOAD_1: // fall through
                    case ILOAD_2: // fall through
                    case ILOAD_3: putInt(frame, top, getLocalInt(frame, curOpcode - ILOAD_0)); break;
                    case LLOAD_0: // fall through
                    case LLOAD_1: // fall through
                    case LLOAD_2: // fall through
                    case LLOAD_3: putLong(frame, top, getLocalLong(frame, curOpcode - LLOAD_0)); break;
                    case FLOAD_0: // fall through
                    case FLOAD_1: // fall through
                    case FLOAD_2: // fall through
                    case FLOAD_3: putFloat(frame, top, getLocalFloat(frame, curOpcode - FLOAD_0)); break;
                    case DLOAD_0: // fall through
                    case DLOAD_1: // fall through
                    case DLOAD_2: // fall through
                    case DLOAD_3: putDouble(frame, top, getLocalDouble(frame, curOpcode - DLOAD_0)); break;
                    case ALOAD_0: // fall through
                    case ALOAD_1: // fall through
                    case ALOAD_2: // fall through
                    case ALOAD_3: putObject(frame, top, getLocalObject(frame, curOpcode - ALOAD_0)); break;

                    // TODO: check if the offsets in the node are correct (seems correct becasue nothing changes from long/double instruction to int etc)
                    case IALOAD:
                        if (noForeignObjects.isValid()) {
                            putInt(frame, top - 2, getInterpreterToVM().getArrayInt(peekInt(frame, top - 1), nullCheck(peekAndReleaseObject(frame, top - 2))));
                        } else {
                            StaticObject array = nullCheck(peekObject(frame, top - 2));
                            if (array.isEspressoObject()) {
                                releaseObject(frame, top - 2);
                                putInt(frame, top - 2, getInterpreterToVM().getArrayInt(peekInt(frame, top - 1), array));
                            } else {
                                quickenIntArrayLoad(frame, top, curBCI);
                            }
                        }
                        break;
                    case LALOAD:
                        if (noForeignObjects.isValid()) {
                            putLong(frame, top - 2, getInterpreterToVM().getArrayLong(peekInt(frame, top - 1), nullCheck(peekAndReleaseObject(frame, top - 2))));
                        } else {
                            StaticObject array = nullCheck(peekObject(frame, top - 2));
                            if (array.isEspressoObject()) {
                                releaseObject(frame, top - 2);
                                putLong(frame, top - 2, getInterpreterToVM().getArrayLong(peekInt(frame, top - 1), array));
                            } else {
                                quickenLongArrayLoad(frame, top, curBCI);
                            }
                        }
                        break;
                    case FALOAD:
                        if (noForeignObjects.isValid()) {
                            putFloat(frame, top - 2, getInterpreterToVM().getArrayFloat(peekInt(frame, top - 1), nullCheck(peekAndReleaseObject(frame, top - 2))));
                        } else {
                            StaticObject array = nullCheck(peekObject(frame, top - 2));
                            if (array.isEspressoObject()) {
                                releaseObject(frame, top - 2);
                                putFloat(frame, top - 2, getInterpreterToVM().getArrayFloat(peekInt(frame, top - 1), array));
                            } else {
                                quickenFloatArrayLoad(frame, top, curBCI);
                            }
                        }
                        break;
                    case DALOAD:
                        if (noForeignObjects.isValid()) {
                            putDouble(frame, top - 2, getInterpreterToVM().getArrayDouble(peekInt(frame, top - 1), nullCheck(peekAndReleaseObject(frame, top - 2))));
                        } else {
                            StaticObject array = nullCheck(peekObject(frame, top - 2));
                            if (array.isEspressoObject()) {
                                releaseObject(frame, top - 2);
                                putDouble(frame, top - 2, getInterpreterToVM().getArrayDouble(peekInt(frame, top - 1), array));
                            } else {
                                quickenDoubleArrayLoad(frame, top, curBCI);
                            }
                        }
                        break;
                    case AALOAD:
                        if (noForeignObjects.isValid()) {
                            StaticObject arrayElement = getInterpreterToVM().getArrayObject(peekInt(frame, top - 1), nullCheck(peekAndReleaseObject(frame, top - 2)));
                            putObject(frame, top - 2, arrayElement);
                            if (arrayElement.isForeignObject()) {
                                CompilerDirectives.transferToInterpreterAndInvalidate();
                                noForeignObjects.invalidate();
                            }
                        } else {
                            StaticObject array = nullCheck(peekObject(frame, top - 2));
                            if (array.isEspressoObject()) {
                                releaseObject(frame, top - 2);
                                putObject(frame, top - 2, getInterpreterToVM().getArrayObject(peekInt(frame, top - 1), array));
                            } else {
                                quickenReferenceArrayLoad(frame, top, curBCI);
                            }
                        }
                        break;
                    case BALOAD:
                        if (noForeignObjects.isValid()) {
                            putInt(frame, top - 2, getInterpreterToVM().getArrayByte(peekInt(frame, top - 1), nullCheck(peekAndReleaseObject(frame, top - 2))));
                        } else {
                            StaticObject array = nullCheck(peekObject(frame, top - 2));
                            if (array.isEspressoObject()) {
                                releaseObject(frame, top - 2);
                                putInt(frame, top - 2, getInterpreterToVM().getArrayByte(peekInt(frame, top - 1), array));
                            } else {
                                quickenByteArrayLoad(frame, top, curBCI);
                            }
                        }
                        break;
                    case CALOAD:
                        if (noForeignObjects.isValid()) {
                            putInt(frame, top - 2, getInterpreterToVM().getArrayChar(peekInt(frame, top - 1), nullCheck(peekAndReleaseObject(frame, top - 2))));
                        } else {
                            StaticObject array = nullCheck(peekObject(frame, top - 2));
                            if (array.isEspressoObject()) {
                                releaseObject(frame, top - 2);
                                putInt(frame, top - 2, getInterpreterToVM().getArrayChar(peekInt(frame, top - 1), array));
                            } else {
                                quickenCharArrayLoad(frame, top, curBCI);
                            }
                        }
                        break;
                    case SALOAD:
                        if (noForeignObjects.isValid()) {
                            putInt(frame, top - 2, getInterpreterToVM().getArrayShort(peekInt(frame, top - 1), nullCheck(peekAndReleaseObject(frame, top - 2))));
                        } else {
                            StaticObject array = nullCheck(peekObject(frame, top - 2));
                            if (array.isEspressoObject()) {
                                releaseObject(frame, top - 2);
                                putInt(frame, top - 2, getInterpreterToVM().getArrayShort(peekInt(frame, top - 1), array));
                            } else {
                                quickenShortArrayLoad(frame, top, curBCI);
                            }
                        }
                        break;

                    case ISTORE: setLocalInt(frame, bs.readLocalIndex(curBCI), peekInt(frame, top - 1)); break;
                    case LSTORE: setLocalLong(frame, bs.readLocalIndex(curBCI), peekLong(frame, top - 1)); break;
                    case FSTORE: setLocalFloat(frame, bs.readLocalIndex(curBCI), peekFloat(frame, top - 1)); break;
                    case DSTORE: setLocalDouble(frame, bs.readLocalIndex(curBCI), peekDouble(frame, top - 1)); break;
                    case ASTORE: setLocalObjectOrReturnAddress(frame, bs.readLocalIndex(curBCI), peekAndReleaseReturnAddressOrObject(frame, top - 1)); break;

                    case ISTORE_0: // fall through
                    case ISTORE_1: // fall through
                    case ISTORE_2: // fall through
                    case ISTORE_3: setLocalInt(frame, curOpcode - ISTORE_0, peekInt(frame, top - 1)); break;
                    case LSTORE_0: // fall through
                    case LSTORE_1: // fall through
                    case LSTORE_2: // fall through
                    case LSTORE_3: setLocalLong(frame, curOpcode - LSTORE_0, peekLong(frame, top - 1)); break;
                    case FSTORE_0: // fall through
                    case FSTORE_1: // fall through
                    case FSTORE_2: // fall through
                    case FSTORE_3: setLocalFloat(frame, curOpcode - FSTORE_0, peekFloat(frame, top - 1)); break;
                    case DSTORE_0: // fall through
                    case DSTORE_1: // fall through
                    case DSTORE_2: // fall through
                    case DSTORE_3: setLocalDouble(frame, curOpcode - DSTORE_0, peekDouble(frame, top - 1)); break;
                    case ASTORE_0: // fall through
                    case ASTORE_1: // fall through
                    case ASTORE_2: // fall through
                    case ASTORE_3: setLocalObjectOrReturnAddress(frame, curOpcode - ASTORE_0, peekAndReleaseReturnAddressOrObject(frame, top - 1)); break;

                    case IASTORE:
                        if (noForeignObjects.isValid()) {
                            getInterpreterToVM().setArrayInt(peekInt(frame, top - 1), peekInt(frame, top - 2), nullCheck(peekAndReleaseObject(frame, top - 3)));
                        } else {
                            StaticObject array = nullCheck(peekObject(frame, top - 3));
                            if (array.isEspressoObject()) {
                                releaseObject(frame, top - 3);
                                getInterpreterToVM().setArrayInt(peekInt(frame, top - 1), peekInt(frame, top - 2), array);
                            } else {
                                quickenIntArrayStore(frame, top, curBCI);
                            }
                        }
                        break;
                    case LASTORE:
                        if (noForeignObjects.isValid()) {
                            getInterpreterToVM().setArrayLong(peekLong(frame, top - 1), peekInt(frame, top - 3), nullCheck(peekAndReleaseObject(frame, top - 4)));
                        } else {
                            StaticObject array = nullCheck(peekObject(frame, top - 4));
                            if (array.isEspressoObject()) {
                                releaseObject(frame, top - 4);
                                getInterpreterToVM().setArrayLong(peekLong(frame, top - 1), peekInt(frame, top - 3), array);
                            } else {
                                quickenLongArrayStore(frame, top, curBCI);
                            }
                        }
                        break;
                    case FASTORE:
                        if (noForeignObjects.isValid()) {
                            getInterpreterToVM().setArrayFloat(peekFloat(frame, top - 1), peekInt(frame, top - 2), nullCheck(peekAndReleaseObject(frame, top - 3)));
                        } else {
                            StaticObject array = nullCheck(peekObject(frame, top - 3));
                            if (array.isEspressoObject()) {
                                releaseObject(frame, top - 3);
                                getInterpreterToVM().setArrayFloat(peekFloat(frame, top - 1), peekInt(frame, top - 2), array);
                            } else {
                                quickenFloatArrayStore(frame, top, curBCI);
                            }
                        }
                        break;
                    case DASTORE:
                        if (noForeignObjects.isValid()) {
                            getInterpreterToVM().setArrayDouble(peekDouble(frame, top - 1), peekInt(frame, top - 3), nullCheck(peekAndReleaseObject(frame, top - 4)));
                        } else {
                            StaticObject array = nullCheck(peekObject(frame, top - 4));
                            if (array.isEspressoObject()) {
                                releaseObject(frame, top - 4);
                                getInterpreterToVM().setArrayDouble(peekDouble(frame, top - 1), peekInt(frame, top - 3), array);
                            } else {
                                quickenDoubleArrayStore(frame, top, curBCI);
                            }
                        }
                        break;
                    case AASTORE:
                        if (noForeignObjects.isValid()) {
                            getInterpreterToVM().setArrayObject(peekAndReleaseObject(frame, top - 1), peekInt(frame, top - 2), nullCheck(peekAndReleaseObject(frame, top - 3)));
                        } else {
                            StaticObject array = nullCheck(peekObject(frame, top - 3));
                            if (array.isEspressoObject()) {
                                releaseObject(frame, top - 3);
                                getInterpreterToVM().setArrayObject(peekObject(frame, top - 1), peekInt(frame, top - 2), array);
                            } else {
                                quickenReferenceArrayStore(frame, top, curBCI);
                            }
                        }
                        break;
                    case BASTORE:
                        if (noForeignObjects.isValid()) {
                            getInterpreterToVM().setArrayByte((byte) peekInt(frame, top - 1), peekInt(frame, top - 2), nullCheck(peekAndReleaseObject(frame, top - 3)));
                        } else {
                            StaticObject array = nullCheck(peekObject(frame, top - 3));
                            if (array.isEspressoObject()) {
                                releaseObject(frame, top - 3);
                                getInterpreterToVM().setArrayByte((byte) peekInt(frame, top - 1), peekInt(frame, top - 2), array);
                            } else {
                                quickenByteArrayStore(frame, top, curBCI);
                            }
                        }
                        break;
                    case CASTORE:
                        if (noForeignObjects.isValid()) {
                            getInterpreterToVM().setArrayChar((char) peekInt(frame, top - 1), peekInt(frame, top - 2), nullCheck(peekAndReleaseObject(frame, top - 3)));
                        } else {
                            StaticObject array = nullCheck(peekObject(frame, top - 3));
                            if (array.isEspressoObject()) {
                                releaseObject(frame, top - 3);
                                getInterpreterToVM().setArrayChar((char) peekInt(frame, top - 1), peekInt(frame, top - 2), array);
                            } else {
                                quickenCharArrayStore(frame, top, curBCI);
                            }
                        }
                        break;
                    case SASTORE:
                        if (noForeignObjects.isValid()) {
                            getInterpreterToVM().setArrayShort((short) peekInt(frame, top - 1), peekInt(frame, top - 2), nullCheck(peekAndReleaseObject(frame, top - 3)));
                        } else {
                            StaticObject array = nullCheck(peekObject(frame, top - 3));
                            if (array.isEspressoObject()) {
                                releaseObject(frame, top - 3);
                                getInterpreterToVM().setArrayShort((short) peekInt(frame, top - 1), peekInt(frame, top - 2), array);
                            } else {
                                quickenShortArrayStore(frame, top, curBCI);
                            }
                        }
                        break;

                    case POP2:
                        putObject(frame, top - 1, null);
                        putObject(frame, top - 2, null);
                        break;
                    case POP:
                        putObject(frame, top - 1, null);
                        break;

                    // TODO(peterssen): Stack shuffling is expensive.
                    case DUP: dup1(frame, top); break;
                    case DUP_X1: dupx1(frame, top); break;
                    case DUP_X2: dupx2(frame, top); break;
                    case DUP2: dup2(frame, top); break;
                    case DUP2_X1: dup2x1(frame, top); break;
                    case DUP2_X2: dup2x2(frame, top); break;
                    case SWAP: swapSingle(frame, top); break;

                    case IADD: putInt(frame, top - 2, peekInt(frame, top - 1) + peekInt(frame, top - 2)); break;
                    case LADD: putLong(frame, top - 4, peekLong(frame, top - 1) + peekLong(frame, top - 3)); break;
                    case FADD: putFloat(frame, top - 2, peekFloat(frame, top - 1) + peekFloat(frame, top - 2)); break;
                    case DADD: putDouble(frame, top - 4, peekDouble(frame, top - 1) + peekDouble(frame, top - 3)); break;

                    case ISUB: putInt(frame, top - 2, -peekInt(frame, top - 1) + peekInt(frame, top - 2)); break;
                    case LSUB: putLong(frame, top - 4, -peekLong(frame, top - 1) + peekLong(frame, top - 3)); break;
                    case FSUB: putFloat(frame, top - 2, -peekFloat(frame, top - 1) + peekFloat(frame, top - 2)); break;
                    case DSUB: putDouble(frame, top - 4, -peekDouble(frame, top - 1) + peekDouble(frame, top - 3)); break;

                    case IMUL: putInt(frame, top - 2, peekInt(frame, top - 1) * peekInt(frame, top - 2)); break;
                    case LMUL: putLong(frame, top - 4, peekLong(frame, top - 1) * peekLong(frame, top - 3)); break;
                    case FMUL: putFloat(frame, top - 2, peekFloat(frame, top - 1) * peekFloat(frame, top - 2)); break;
                    case DMUL: putDouble(frame, top - 4, peekDouble(frame, top - 1) * peekDouble(frame, top - 3)); break;

                    case IDIV: putInt(frame, top - 2, divInt(checkNonZero(peekInt(frame, top - 1)), peekInt(frame, top - 2))); break;
                    case LDIV: putLong(frame, top - 4, divLong(checkNonZero(peekLong(frame, top - 1)), peekLong(frame, top - 3))); break;
                    case FDIV: putFloat(frame, top - 2, divFloat(peekFloat(frame, top - 1), peekFloat(frame, top - 2))); break;
                    case DDIV: putDouble(frame, top - 4, divDouble(peekDouble(frame, top - 1), peekDouble(frame, top - 3))); break;

                    case IREM: putInt(frame, top - 2, remInt(checkNonZero(peekInt(frame, top - 1)), peekInt(frame, top - 2))); break;
                    case LREM: putLong(frame, top - 4, remLong(checkNonZero(peekLong(frame, top - 1)), peekLong(frame, top - 3))); break;
                    case FREM: putFloat(frame, top - 2, remFloat(peekFloat(frame, top - 1), peekFloat(frame, top - 2))); break;
                    case DREM: putDouble(frame, top - 4, remDouble(peekDouble(frame, top - 1), peekDouble(frame, top - 3))); break;

                    case INEG: putInt(frame, top - 1, -peekInt(frame, top - 1)); break;
                    case LNEG: putLong(frame, top - 2, -peekLong(frame, top - 1)); break;
                    case FNEG: putFloat(frame, top - 1, -peekFloat(frame, top - 1)); break;
                    case DNEG: putDouble(frame, top - 2, -peekDouble(frame, top - 1)); break;

                    case ISHL: putInt(frame, top - 2, shiftLeftInt(peekInt(frame, top - 1), peekInt(frame, top - 2))); break;
                    case LSHL: putLong(frame, top - 3, shiftLeftLong(peekInt(frame, top - 1), peekLong(frame, top - 2))); break;
                    case ISHR: putInt(frame, top - 2, shiftRightSignedInt(peekInt(frame, top - 1), peekInt(frame, top - 2))); break;
                    case LSHR: putLong(frame, top - 3, shiftRightSignedLong(peekInt(frame, top - 1), peekLong(frame, top - 2))); break;
                    case IUSHR: putInt(frame, top - 2, shiftRightUnsignedInt(peekInt(frame, top - 1), peekInt(frame, top - 2))); break;
                    case LUSHR: putLong(frame, top - 3, shiftRightUnsignedLong(peekInt(frame, top - 1), peekLong(frame, top - 2))); break;

                    case IAND: putInt(frame, top - 2, peekInt(frame, top - 1) & peekInt(frame, top - 2)); break;
                    case LAND: putLong(frame, top - 4, peekLong(frame, top - 1) & peekLong(frame, top - 3)); break;

                    case IOR: putInt(frame, top - 2, peekInt(frame, top - 1) | peekInt(frame, top - 2)); break;
                    case LOR: putLong(frame, top - 4, peekLong(frame, top - 1) | peekLong(frame, top - 3)); break;

                    case IXOR: putInt(frame, top - 2, peekInt(frame, top - 1) ^ peekInt(frame, top - 2)); break;
                    case LXOR: putLong(frame, top - 4, peekLong(frame, top - 1) ^ peekLong(frame, top - 3)); break;

                    case IINC: setLocalInt(frame, bs.readLocalIndex(curBCI), getLocalInt(frame, bs.readLocalIndex(curBCI)) + bs.readIncrement(curBCI)); break;

                    case I2L: putLong(frame, top - 1, peekInt(frame, top - 1)); break;
                    case I2F: putFloat(frame, top - 1, peekInt(frame, top - 1)); break;
                    case I2D: putDouble(frame, top - 1, peekInt(frame, top - 1)); break;

                    case L2I: putInt(frame, top - 2, (int) peekLong(frame, top - 1)); break;
                    case L2F: putFloat(frame, top - 2, peekLong(frame, top - 1)); break;
                    case L2D: putDouble(frame, top - 2, peekLong(frame, top - 1)); break;

                    case F2I: putInt(frame, top - 1, (int) peekFloat(frame, top - 1)); break;
                    case F2L: putLong(frame, top - 1, (long) peekFloat(frame, top - 1)); break;
                    case F2D: putDouble(frame, top - 1, peekFloat(frame, top - 1)); break;

                    case D2I: putInt(frame, top - 2, (int) peekDouble(frame, top - 1)); break;
                    case D2L: putLong(frame, top - 2, (long) peekDouble(frame, top - 1)); break;
                    case D2F: putFloat(frame, top - 2, (float) peekDouble(frame, top - 1)); break;

                    case I2B: putInt(frame, top - 1, (byte) peekInt(frame, top - 1)); break;
                    case I2C: putInt(frame, top - 1, (char) peekInt(frame, top - 1)); break;
                    case I2S: putInt(frame, top - 1, (short) peekInt(frame, top - 1)); break;

                    case LCMP: putInt(frame, top - 4, compareLong(peekLong(frame, top - 1), peekLong(frame, top - 3))); break;
                    case FCMPL: putInt(frame, top - 2, compareFloatLess(peekFloat(frame, top - 1), peekFloat(frame, top - 2))); break;
                    case FCMPG: putInt(frame, top - 2, compareFloatGreater(peekFloat(frame, top - 1), peekFloat(frame, top - 2))); break;
                    case DCMPL: putInt(frame, top - 4, compareDoubleLess(peekDouble(frame, top - 1), peekDouble(frame, top - 3))); break;
                    case DCMPG: putInt(frame, top - 4, compareDoubleGreater(peekDouble(frame, top - 1), peekDouble(frame, top - 3))); break;

                    case IFEQ: // fall through
                    case IFNE: // fall through
                    case IFLT: // fall through
                    case IFGE: // fall through
                    case IFGT: // fall through
                    case IFLE: // fall through
                    case IF_ICMPEQ: // fall through
                    case IF_ICMPNE: // fall through
                    case IF_ICMPLT: // fall through
                    case IF_ICMPGE: // fall through
                    case IF_ICMPGT: // fall through
                    case IF_ICMPLE: // fall through
                    case IF_ACMPEQ: // fall through
                    case IF_ACMPNE: // fall through

                    // TODO(peterssen): Order shuffled.
                    case GOTO: // fall through
                    case GOTO_W: // fall through
                    case IFNULL: // fall through

                    // @formatter:on
                    case IFNONNULL:

                        if (takeBranch(frame, top, curOpcode)) {
                            int targetBCI = bs.readBranchDest(curBCI);
                            CompilerAsserts.partialEvaluationConstant(targetBCI);
                            checkBackEdge(curBCI, targetBCI, top, curOpcode);
                            if (instrument != null) {
                                nextStatementIndex = instrument.getStatementIndexAfterJump(statementIndex, curBCI, targetBCI);
                            }
                            top += Bytecodes.stackEffectOf(curOpcode);
                            curBCI = targetBCI;
                            continue loop;
                        }
                        break switchLabel;

                    case JSR: // fall through
                    case JSR_W: {
                        putReturnAddress(frame, top, bs.nextBCI(curBCI));
                        int targetBCI = bs.readBranchDest(curBCI);
                        CompilerAsserts.partialEvaluationConstant(targetBCI);
                        checkBackEdge(curBCI, targetBCI, top, curOpcode);
                        if (instrument != null) {
                            nextStatementIndex = instrument.getStatementIndexAfterJump(statementIndex, curBCI, targetBCI);
                        }
                        top += Bytecodes.stackEffectOf(curOpcode);
                        curBCI = targetBCI;
                        continue loop;
                    }
                    case RET: {
                        int targetBCI = getLocalReturnAddress(frame, bs.readLocalIndex(curBCI));
                        if (jsrBci == null) {
                            CompilerDirectives.transferToInterpreterAndInvalidate();
                            jsrBci = new int[bs.endBCI()][];
                        }
                        if (jsrBci[curBCI] == null) {
                            CompilerDirectives.transferToInterpreterAndInvalidate();
                            jsrBci[curBCI] = new int[]{targetBCI};
                        }
                        for (int jsr : jsrBci[curBCI]) {
                            if (jsr == targetBCI) {
                                CompilerAsserts.partialEvaluationConstant(jsr);
                                targetBCI = jsr;
                                CompilerAsserts.partialEvaluationConstant(targetBCI);
                                checkBackEdge(curBCI, targetBCI, top, curOpcode);
                                if (instrument != null) {
                                    nextStatementIndex = instrument.getStatementIndexAfterJump(statementIndex, curBCI, targetBCI);
                                }
                                top += Bytecodes.stackEffectOf(curOpcode);
                                curBCI = targetBCI;
                                continue loop;
                            }
                        }
                        CompilerDirectives.transferToInterpreterAndInvalidate();
                        jsrBci[curBCI] = Arrays.copyOf(jsrBci[curBCI], jsrBci[curBCI].length + 1);
                        jsrBci[curBCI][jsrBci[curBCI].length - 1] = targetBCI;
                        CompilerAsserts.partialEvaluationConstant(targetBCI);
                        checkBackEdge(curBCI, targetBCI, top, curOpcode);
                        if (instrument != null) {
                            nextStatementIndex = instrument.getStatementIndexAfterJump(statementIndex, curBCI, targetBCI);
                        }
                        top += Bytecodes.stackEffectOf(curOpcode);
                        curBCI = targetBCI;
                        continue loop;
                    }

                    case TABLESWITCH: {
                        int index = peekInt(frame, top - 1);
                        BytecodeTableSwitch switchHelper = bs.getBytecodeTableSwitch();
                        int low = switchHelper.lowKey(curBCI);
                        int high = switchHelper.highKey(curBCI);
                        assert low <= high;

                        // Interpreter uses direct lookup.
                        if (CompilerDirectives.inInterpreter()) {
                            int targetBCI;
                            if (low <= index && index <= high) {
                                targetBCI = switchHelper.targetAt(curBCI, index - low);
                            } else {
                                targetBCI = switchHelper.defaultTarget(curBCI);
                            }
                            CompilerAsserts.partialEvaluationConstant(targetBCI);
                            checkBackEdge(curBCI, targetBCI, top, curOpcode);
                            if (instrument != null) {
                                nextStatementIndex = instrument.getStatementIndexAfterJump(statementIndex, curBCI, targetBCI);
                            }
                            top += Bytecodes.stackEffectOf(curOpcode);
                            curBCI = targetBCI;
                            continue loop;
                        }

                        // i could overflow if high == Integer.MAX_VALUE.
                        // This loops take that into account.
                        for (int i = low; i != high + 1; ++i) {
                            if (i == index) {
                                // Key found.
                                int targetBCI = switchHelper.targetAt(curBCI, i - low);
                                CompilerAsserts.partialEvaluationConstant(targetBCI);
                                checkBackEdge(curBCI, targetBCI, top, curOpcode);
                                if (instrument != null) {
                                    nextStatementIndex = instrument.getStatementIndexAfterJump(statementIndex, curBCI, targetBCI);
                                }
                                top += Bytecodes.stackEffectOf(curOpcode);
                                curBCI = targetBCI;
                                continue loop;
                            }
                        }

                        // Key not found.
                        int targetBCI = switchHelper.defaultTarget(curBCI);
                        CompilerAsserts.partialEvaluationConstant(targetBCI);
                        checkBackEdge(curBCI, targetBCI, top, curOpcode);
                        if (instrument != null) {
                            nextStatementIndex = instrument.getStatementIndexAfterJump(statementIndex, curBCI, targetBCI);
                        }
                        top += Bytecodes.stackEffectOf(curOpcode);
                        curBCI = targetBCI;
                        continue loop;
                    }
                    case LOOKUPSWITCH: {
                        int key = peekInt(frame, top - 1);
                        BytecodeLookupSwitch switchHelper = bs.getBytecodeLookupSwitch();
                        int low = 0;
                        int high = switchHelper.numberOfCases(curBCI) - 1;
                        while (low <= high) {
                            int mid = (low + high) >>> 1;
                            int midVal = switchHelper.keyAt(curBCI, mid);
                            if (midVal < key) {
                                low = mid + 1;
                            } else if (midVal > key) {
                                high = mid - 1;
                            } else {
                                // Key found.
                                int targetBCI = curBCI + switchHelper.offsetAt(curBCI, mid);
                                CompilerAsserts.partialEvaluationConstant(targetBCI);
                                checkBackEdge(curBCI, targetBCI, top, curOpcode);
                                if (instrument != null) {
                                    nextStatementIndex = instrument.getStatementIndexAfterJump(statementIndex, curBCI, targetBCI);
                                }
                                top += Bytecodes.stackEffectOf(curOpcode);
                                curBCI = targetBCI;
                                continue loop;
                            }
                        }

                        // Key not found.
                        int targetBCI = switchHelper.defaultTarget(curBCI);
                        CompilerAsserts.partialEvaluationConstant(targetBCI);
                        checkBackEdge(curBCI, targetBCI, top, curOpcode);
                        if (instrument != null) {
                            nextStatementIndex = instrument.getStatementIndexAfterJump(statementIndex, curBCI, targetBCI);
                        }
                        top += Bytecodes.stackEffectOf(curOpcode);
                        curBCI = targetBCI;
                        continue loop;
                    }
                    // @formatter:off
                    case IRETURN: return notifyReturn(frame, statementIndex, exitMethodAndReturn(peekInt(frame, top - 1)));
                    case LRETURN: return notifyReturn(frame, statementIndex, exitMethodAndReturnObject(peekLong(frame, top - 1)));
                    case FRETURN: return notifyReturn(frame, statementIndex, exitMethodAndReturnObject(peekFloat(frame, top - 1)));
                    case DRETURN: return notifyReturn(frame, statementIndex, exitMethodAndReturnObject(peekDouble(frame, top - 1)));
                    case ARETURN: return notifyReturn(frame, statementIndex, exitMethodAndReturnObject(peekObject(frame, top - 1)));
                    case RETURN: return notifyReturn(frame, statementIndex, exitMethodAndReturn());

                    // TODO(peterssen): Order shuffled.
                    case GETSTATIC: // fall through
                    case GETFIELD: top += getField(frame, top, resolveField(curOpcode, bs.readCPI(curBCI)), curBCI, curOpcode, statementIndex); break;
                    case PUTSTATIC: // fall through
                    case PUTFIELD: top += putField(frame, top, resolveField(curOpcode, bs.readCPI(curBCI)), curBCI, curOpcode, statementIndex); break;

                    case INVOKEVIRTUAL: // fall through
                    case INVOKESPECIAL: // fall through
                    case INVOKESTATIC: // fall through

                    case INVOKEINTERFACE: top += quickenInvoke(frame, top, curBCI, curOpcode, statementIndex); break;

                    case NEW: putObject(frame, top, InterpreterToVM.newObject(resolveType(curOpcode, bs.readCPI(curBCI)), true)); break;
                    case NEWARRAY: putObject(frame, top - 1, InterpreterToVM.allocatePrimitiveArray(bs.readByte(curBCI), peekInt(frame, top - 1), getMeta())); break;
                    case ANEWARRAY: putObject(frame, top - 1, allocateArray(resolveType(curOpcode, bs.readCPI(curBCI)), peekInt(frame, top - 1))); break;
                    case ARRAYLENGTH:
                        if (noForeignObjects.isValid()) {
                            putInt(frame, top - 1, InterpreterToVM.arrayLength(nullCheck(peekAndReleaseObject(frame, top - 1))));
                        } else {
                            StaticObject array = nullCheck(peekObject(frame, top - 1));
                            if (array.isEspressoObject()) {
                                releaseObject(frame, top - 1);
                                putInt(frame, top - 1, InterpreterToVM.arrayLength(array));
                            } else {
                                quickenArrayLength(frame, top, curBCI);
                            }
                        }
                        break;
                    case ATHROW: throw Meta.throwException(nullCheck(peekAndReleaseObject(frame, top - 1)));

                    case CHECKCAST: top += quickenCheckCast(frame, top, curBCI, curOpcode); break;
                    case INSTANCEOF: top += quickenInstanceOf(frame, top, curBCI, curOpcode); break;

                    case MONITORENTER: getRoot().monitorEnter(frame, nullCheck(peekAndReleaseObject(frame, top - 1))); break;
                    case MONITOREXIT: getRoot().monitorExit(frame, nullCheck(peekAndReleaseObject(frame, top - 1))); break;

                    case WIDE:
                        CompilerDirectives.transferToInterpreter();
                        throw EspressoError.shouldNotReachHere("BytecodeStream.currentBC() should never return this bytecode.");
                    case MULTIANEWARRAY: top += allocateMultiArray(frame, top, resolveType(curOpcode, bs.readCPI(curBCI)), bs.readUByte(curBCI + 3)); break;

                    case BREAKPOINT:
                        CompilerDirectives.transferToInterpreter();
                        throw EspressoError.unimplemented(Bytecodes.nameOf(curOpcode) + " not supported.");

                    case INVOKEDYNAMIC: top += quickenInvokeDynamic(frame, top, curBCI, curOpcode); break;
                    case QUICK: top += nodes[bs.readCPI(curBCI)].execute(frame); break;
                    case SLIM_QUICK: top += sparseNodes[curBCI].execute(frame); break;

                    default:
                        CompilerDirectives.transferToInterpreter();
                        throw EspressoError.shouldNotReachHere(Bytecodes.nameOf(curOpcode));
                }
                // @formatter:on
            } catch (EspressoException | StackOverflowError | OutOfMemoryError e) {
                if (instrument != null && e instanceof EspressoException) {
                    instrument.notifyExceptionAt(frame, e, statementIndex);
                }
                CompilerAsserts.partialEvaluationConstant(curBCI);
                // Handle both guest and host StackOverflowError.
                if (e == getContext().getStackOverflow() || e instanceof StackOverflowError) {
                    // Always deopt on SOE.
                    CompilerDirectives.transferToInterpreter();
                    EspressoException wrappedStackOverflowError = null;
                    if (e == getContext().getStackOverflow()) {
                        wrappedStackOverflowError = (EspressoException) e;
                    } else {
                        wrappedStackOverflowError = getContext().getStackOverflow();
                    }
                    /*
                     * Stack Overflow management. All calls to stack manipulation are manually
                     * inlined to prevent another SOE.
                     *
                     * Note: no need to check for the stacktrace being null, as we reset the frames
                     * at each apparition of a host SOE.
                     */
                    if (stackOverflowErrorInfo != null) {
                        for (int i = 0; i < stackOverflowErrorInfo.length; i += 3) {
                            if (curBCI >= stackOverflowErrorInfo[i] && curBCI < stackOverflowErrorInfo[i + 1]) {
                                top = 0;
                                putObject(frame, 0, wrappedStackOverflowError.getExceptionObject());
                                top++;
                                int targetBCI = stackOverflowErrorInfo[i + 2];
                                checkBackEdge(curBCI, targetBCI, top, NOP);
                                if (instrument != null) {
                                    nextStatementIndex = instrument.getStatementIndexAfterJump(statementIndex, curBCI, targetBCI);
                                }
                                curBCI = targetBCI;
                                continue loop; // skip bs.next()
                            }
                        }
                    }
                    if (instrument != null) {
                        instrument.notifyExceptionAt(frame, wrappedStackOverflowError, statementIndex);
                    }
                    throw wrappedStackOverflowError;

                } else /* EspressoException or OutOfMemoryError */ {

                    EspressoException wrappedException;
                    if (e instanceof EspressoException) {
                        wrappedException = (EspressoException) e;
                    } else {
                        assert e instanceof OutOfMemoryError;
                        CompilerDirectives.transferToInterpreter();
                        wrappedException = getContext().getOutOfMemory();
                    }

                    ExceptionHandler[] handlers = getMethod().getExceptionHandlers();
                    ExceptionHandler handler = null;
                    for (ExceptionHandler toCheck : handlers) {
                        if (curBCI >= toCheck.getStartBCI() && curBCI < toCheck.getEndBCI()) {
                            Klass catchType = null;
                            if (!toCheck.isCatchAll()) {
                                // exception handlers are similar to instanceof bytecodes, so we
                                // pass instanceof
                                catchType = resolveType(Bytecodes.INSTANCEOF, (char) toCheck.catchTypeCPI());
                            }
                            if (catchType == null || InterpreterToVM.instanceOf(wrappedException.getExceptionObject(), catchType)) {
                                // the first found exception handler is our exception handler
                                handler = toCheck;
                                break;
                            }
                        }
                    }
                    if (handler != null) {
                        top = 0;
                        putObject(frame, 0, wrappedException.getExceptionObject());
                        top++;
                        int targetBCI = handler.getHandlerBCI();
                        checkBackEdge(curBCI, targetBCI, top, NOP);
                        if (instrument != null) {
                            nextStatementIndex = instrument.getStatementIndexAfterJump(statementIndex, curBCI, targetBCI);
                        }
                        curBCI = targetBCI;
                        continue loop; // skip bs.next()
                    } else {
                        if (instrument != null) {
                            instrument.notifyExceptionAt(frame, wrappedException, statementIndex);
                        }
                        throw wrappedException;
                    }
                }
            } catch (EspressoExitException e) {
                getRoot().abortMonitor(frame);
                throw e;
            }
            // This check includes newly rewritten QUICK nodes, not just curOpcode == quick
            if (noForeignObjects.isValid() && (bs.currentBC(curBCI) == QUICK || bs.currentBC(curBCI) == SLIM_QUICK)) {
                QuickNode quickNode;
                if (bs.currentBC(curBCI) == QUICK) {
                    quickNode = nodes[bs.readCPI(curBCI)];
                } else {
                    assert bs.currentBC(curBCI) == SLIM_QUICK;
                    quickNode = sparseNodes[curBCI];
                }
                if (quickNode.producedForeignObject(frame)) {
                    CompilerDirectives.transferToInterpreterAndInvalidate();
                    noForeignObjects.invalidate();
                }
            }
            top += Bytecodes.stackEffectOf(curOpcode);
            int targetBCI = bs.nextBCI(curBCI);
            if (instrument != null) {
                nextStatementIndex = instrument.getNextStatementIndex(statementIndex, targetBCI);
            }
            curBCI = targetBCI;
        }
    }

    private EspressoRootNode getRoot() {
        if (rootNode == null) {
            rootNode = (EspressoRootNode) getRootNode();
        }
        return rootNode;
    }

    public int readBCI(Frame frame) {
        try {
            assert bciSlot != null;
            return frame.getInt(bciSlot);
        } catch (FrameSlotTypeException e) {
            CompilerDirectives.transferToInterpreter();
            throw EspressoError.shouldNotReachHere(e);
        }
    }

    private Object notifyReturn(VirtualFrame frame, int statementIndex, Object toReturn) {
        if (instrumentation != null) {
            instrumentation.notifyReturn(frame, statementIndex, toReturn);
        }
        return toReturn;
    }

    public InstrumentableNode materializeInstrumentableNodes(Set<Class<? extends Tag>> materializedTags) {
        InstrumentationSupport info = this.instrumentation;
        if (info == null && materializedTags.contains(StatementTag.class)) {
            Lock lock = getLock();
            lock.lock();
            try {
                info = this.instrumentation;
                // double checked locking
                if (info == null) {
                    this.instrumentation = info = insert(new InstrumentationSupport(getMethodVersion()));
                    // the debug info contains instrumentable nodes so we need to notify for
                    // instrumentation updates.
                    notifyInserted(info);
                }
            } finally {
                lock.unlock();
            }
        }
        return this;
    }

    private boolean takeBranch(VirtualFrame frame, int top, int opcode) {
        assert Bytecodes.isBranch(opcode);
        // @formatter:off
        switch (opcode) {
            case IFEQ      : return peekInt(frame, top - 1) == 0;
            case IFNE      : return peekInt(frame, top - 1) != 0;
            case IFLT      : return peekInt(frame, top - 1)  < 0;
            case IFGE      : return peekInt(frame, top - 1) >= 0;
            case IFGT      : return peekInt(frame, top - 1)  > 0;
            case IFLE      : return peekInt(frame, top - 1) <= 0;
            case IF_ICMPEQ : return peekInt(frame, top - 1) == peekInt(frame, top - 2);
            case IF_ICMPNE : return peekInt(frame, top - 1) != peekInt(frame, top - 2);
            case IF_ICMPLT : return peekInt(frame, top - 1)  > peekInt(frame, top - 2);
            case IF_ICMPGE : return peekInt(frame, top - 1) <= peekInt(frame, top - 2);
            case IF_ICMPGT : return peekInt(frame, top - 1)  < peekInt(frame, top - 2);
            case IF_ICMPLE : return peekInt(frame, top - 1) >= peekInt(frame, top - 2);
            case IF_ACMPEQ : return peekAndReleaseObject(frame, top - 1) == peekAndReleaseObject(frame, top - 2);
            case IF_ACMPNE : return peekAndReleaseObject(frame, top - 1) != peekAndReleaseObject(frame, top - 2);
            case GOTO      : // fall though
            case GOTO_W    : return true; // unconditional
            case IFNULL    : return StaticObject.isNull(peekAndReleaseObject(frame, top - 1));
            case IFNONNULL : return StaticObject.notNull(peekAndReleaseObject(frame, top - 1));
            default        :
                CompilerDirectives.transferToInterpreter();
                throw EspressoError.shouldNotReachHere("non-branching bytecode");
        }
        // @formatter:on
    }

    private int checkBackEdge(int curBCI, int targetBCI, int top, int opcode) {
        int newTop = top + Bytecodes.stackEffectOf(opcode);
        if (targetBCI <= curBCI) {
            checkStopping(curBCI, targetBCI);
            if (CompilerDirectives.inInterpreter()) {
                LoopNode.reportLoopCount(this, 1);
            }
        }
        return newTop;
    }

    private void checkStopping(int curBCI, int targetBCI) {
        if (getContext().shouldCheckDeprecationStatus()) {
            if (targetBCI <= curBCI) {
                Target_java_lang_Thread.checkDeprecatedState(getMeta(), getContext().getCurrentThread());
            }
        }
    }

    private JavaKind peekKind(VirtualFrame frame, int slot) {
        if (frame.isObject(stackSlots[slot])) {
            return JavaKind.Object;
        }
        if (frame.isLong(stackSlots[slot])) {
            return JavaKind.Long;
        }
        CompilerDirectives.transferToInterpreter();
        throw EspressoError.shouldNotReachHere();
    }

    // region Operand stack shuffling

    private void dup1(VirtualFrame frame, int top) {
        // value1 -> value1, value1
        JavaKind k1 = peekKind(frame, top - 1);
        Object v1 = peekValue(frame, top - 1);
        putKindUnsafe1(frame, top, v1, k1);
    }

    private void dupx1(VirtualFrame frame, int top) {
        // value2, value1 -> value1, value2, value1
        JavaKind k1 = peekKind(frame, top - 1);
        JavaKind k2 = peekKind(frame, top - 2);
        Object v1 = peekValue(frame, top - 1);
        Object v2 = peekValue(frame, top - 2);
        putKindUnsafe1(frame, top - 2, v1, k1);
        putKindUnsafe1(frame, top - 1, v2, k2);
        putKindUnsafe1(frame, top, v1, k1);
    }

    private void dupx2(VirtualFrame frame, int top) {
        // value3, value2, value1 -> value1, value3, value2, value1
        JavaKind k1 = peekKind(frame, top - 1);
        JavaKind k2 = peekKind(frame, top - 2);
        JavaKind k3 = peekKind(frame, top - 3);
        Object v1 = peekValue(frame, top - 1);
        Object v2 = peekValue(frame, top - 2);
        Object v3 = peekValue(frame, top - 3);
        putKindUnsafe1(frame, top - 3, v1, k1);
        putKindUnsafe1(frame, top - 2, v3, k3);
        putKindUnsafe1(frame, top - 1, v2, k2);
        putKindUnsafe1(frame, top, v1, k1);
    }

    private void dup2(VirtualFrame frame, int top) {
        // {value2, value1} -> {value2, value1}, {value2, value1}
        JavaKind k1 = peekKind(frame, top - 1);
        JavaKind k2 = peekKind(frame, top - 2);
        Object v1 = peekValue(frame, top - 1);
        Object v2 = peekValue(frame, top - 2);
        putKindUnsafe1(frame, top, v2, k2);
        putKindUnsafe1(frame, top + 1, v1, k1);
    }

    private void swapSingle(VirtualFrame frame, int top) {
        // value2, value1 -> value1, value2
        JavaKind k1 = peekKind(frame, top - 1);
        JavaKind k2 = peekKind(frame, top - 2);
        Object v1 = peekValue(frame, top - 1);
        Object v2 = peekValue(frame, top - 2);
        putKindUnsafe1(frame, top - 1, v2, k2);
        putKindUnsafe1(frame, top - 2, v1, k1);
    }

    private void dup2x1(VirtualFrame frame, int top) {
        // value3, {value2, value1} -> {value2, value1}, value3, {value2, value1}
        JavaKind k1 = peekKind(frame, top - 1);
        JavaKind k2 = peekKind(frame, top - 2);
        JavaKind k3 = peekKind(frame, top - 3);
        Object v1 = peekValue(frame, top - 1);
        Object v2 = peekValue(frame, top - 2);
        Object v3 = peekValue(frame, top - 3);
        putKindUnsafe1(frame, top - 3, v2, k2);
        putKindUnsafe1(frame, top - 2, v1, k1);
        putKindUnsafe1(frame, top - 1, v3, k3);
        putKindUnsafe1(frame, top - 0, v2, k2);
        putKindUnsafe1(frame, top + 1, v1, k1);
    }

    private void dup2x2(VirtualFrame frame, int top) {
        // {value4, value3}, {value2, value1} -> {value2, value1}, {value4, value3}, {value2,
        // value1}
        JavaKind k1 = peekKind(frame, top - 1);
        JavaKind k2 = peekKind(frame, top - 2);
        JavaKind k3 = peekKind(frame, top - 3);
        JavaKind k4 = peekKind(frame, top - 4);
        Object v1 = peekValue(frame, top - 1);
        Object v2 = peekValue(frame, top - 2);
        Object v3 = peekValue(frame, top - 3);
        Object v4 = peekValue(frame, top - 4);
        putKindUnsafe1(frame, top - 4, v2, k2);
        putKindUnsafe1(frame, top - 3, v1, k1);
        putKindUnsafe1(frame, top - 2, v4, k4);
        putKindUnsafe1(frame, top - 1, v3, k3);
        putKindUnsafe1(frame, top + 0, v2, k2);
        putKindUnsafe1(frame, top + 1, v1, k1);
    }

    // endregion Operand stack shuffling

    @ExplodeLoop
    @SuppressWarnings("unused")
    private ExceptionHandler resolveExceptionHandlers(int bci, StaticObject ex) {
        CompilerAsserts.partialEvaluationConstant(bci);
        ExceptionHandler[] handlers = getMethod().getExceptionHandlers();
        ExceptionHandler resolved = null;
        for (ExceptionHandler toCheck : handlers) {
            if (bci >= toCheck.getStartBCI() && bci < toCheck.getEndBCI()) {
                Klass catchType = null;
                if (!toCheck.isCatchAll()) {
                    // exception handlers are similar to instanceof bytecodes, so we pass instanceof
                    catchType = resolveType(Bytecodes.INSTANCEOF, (char) toCheck.catchTypeCPI());
                }
                if (catchType == null || InterpreterToVM.instanceOf(ex, catchType)) {
                    // the first found exception handler is our exception handler
                    resolved = toCheck;
                    break;
                }
            }
        }
        return resolved;
    }

    @ExplodeLoop
    private static Object[] copyOfRange(Object[] src, int from, int toExclusive) {
        int len = toExclusive - from;
        Object[] dst = new Object[len];
        for (int i = 0; i < len; ++i) {
            dst[i] = src[i + from];
        }
        return dst;
    }

    private void putPoolConstant(final VirtualFrame frame, int top, char cpi, int opcode) {
        assert opcode == LDC || opcode == LDC_W || opcode == LDC2_W;
        RuntimeConstantPool pool = getConstantPool();
        PoolConstant constant = pool.at(cpi);
        if (constant instanceof IntegerConstant) {
            assert opcode == LDC || opcode == LDC_W;
            putInt(frame, top, ((IntegerConstant) constant).value());
        } else if (constant instanceof LongConstant) {
            assert opcode == LDC2_W;
            putLong(frame, top, ((LongConstant) constant).value());
        } else if (constant instanceof DoubleConstant) {
            assert opcode == LDC2_W;
            putDouble(frame, top, ((DoubleConstant) constant).value());
        } else if (constant instanceof FloatConstant) {
            assert opcode == LDC || opcode == LDC_W;
            putFloat(frame, top, ((FloatConstant) constant).value());
        } else if (constant instanceof StringConstant) {
            assert opcode == LDC || opcode == LDC_W;
            StaticObject internedString = pool.resolvedStringAt(cpi);
            putObject(frame, top, internedString);
        } else if (constant instanceof ClassConstant) {
            assert opcode == LDC || opcode == LDC_W;
            Klass klass = pool.resolvedKlassAt(getMethod().getDeclaringKlass(), cpi);
            putObject(frame, top, klass.mirror());
        } else if (constant instanceof MethodHandleConstant) {
            assert opcode == LDC || opcode == LDC_W;
            StaticObject methodHandle = pool.resolvedMethodHandleAt(getMethod().getDeclaringKlass(), cpi);
            putObject(frame, top, methodHandle);
        } else if (constant instanceof MethodTypeConstant) {
            assert opcode == LDC || opcode == LDC_W;
            StaticObject methodType = pool.resolvedMethodTypeAt(getMethod().getDeclaringKlass(), cpi);
            putObject(frame, top, methodType);
        } else if (constant instanceof DynamicConstant) {
            DynamicConstant.Resolved dynamicConstant = pool.resolvedDynamicConstantAt(getMethod().getDeclaringKlass(), cpi);
            dynamicConstant.putResolved(frame, top, this);

        } else {
            CompilerDirectives.transferToInterpreter();
            throw EspressoError.unimplemented(constant.toString());
        }
    }

    protected RuntimeConstantPool getConstantPool() {
        return getMethodVersion().getPool();
    }

    @TruffleBoundary
    private BootstrapMethodsAttribute getBootstrapMethods() {
        return (BootstrapMethodsAttribute) (getMethod().getDeclaringKlass()).getAttribute(BootstrapMethodsAttribute.NAME);
    }

    // region Bytecode quickening

    private char addQuickNode(QuickNode node) {
        CompilerAsserts.neverPartOfCompilation();
        Objects.requireNonNull(node);
        nodes = Arrays.copyOf(nodes, nodes.length + 1);
        int nodeIndex = nodes.length - 1; // latest empty slot
        nodes[nodeIndex] = insert(node);
        return (char) nodeIndex;
    }

    private void addSlimQuickNode(QuickNode node, int curBCI) {
        CompilerAsserts.neverPartOfCompilation();
        Objects.requireNonNull(node);
        if (sparseNodes == QuickNode.EMPTY_ARRAY) {
            sparseNodes = new QuickNode[getMethod().getCode().length];
        }
        sparseNodes[curBCI] = insert(node);
    }

    private void patchBci(int bci, byte opcode, char nodeIndex) {
        CompilerAsserts.neverPartOfCompilation();
        assert Bytecodes.isQuickened(opcode);
        byte[] code = getMethodVersion().getCodeAttribute().getCode();

        int oldBC = code[bci];
        code[bci] = opcode;
        if (opcode == (byte) QUICK) {
            code[bci + 1] = (byte) ((nodeIndex >> 8) & 0xFF);
            code[bci + 2] = (byte) ((nodeIndex) & 0xFF);
        }
        // NOP-padding.
        for (int i = Bytecodes.lengthOf(opcode); i < Bytecodes.lengthOf(oldBC); ++i) {
            code[bci + i] = (byte) NOP;
        }
    }

    private QuickNode injectQuick(int curBCI, QuickNode quick, int opcode) {
        QUICKENED_BYTECODES.inc();
        CompilerAsserts.neverPartOfCompilation();
        if (opcode == SLIM_QUICK) {
            addSlimQuickNode(quick, curBCI);
            patchBci(curBCI, (byte) SLIM_QUICK, (char) 0);
        } else {
            char nodeIndex = addQuickNode(quick);
            patchBci(curBCI, (byte) QUICK, nodeIndex);
        }
        return quick;
    }

    private int quickenCheckCast(final VirtualFrame frame, int top, int curBCI, int opcode) {
        if (StaticObject.isNull(peekObject(frame, top - 1))) {
            // Skip resolution.
            return -Bytecodes.stackEffectOf(opcode);
        }
        CompilerDirectives.transferToInterpreterAndInvalidate();
        assert opcode == CHECKCAST;
        QuickNode quick;
        synchronized (this) {
            if (bs.currentBC(curBCI) == QUICK) {
                quick = nodes[bs.readCPI(curBCI)];
            } else {
<<<<<<< HEAD
                Klass typeToCheck;
                typeToCheck = resolveType(opcode, bs.readCPI(curBCI));
                quick = injectQuick(curBCI, CheckCastNodeGen.create(typeToCheck, top, curBCI), QUICK);
=======
                Klass typeToCheck = resolveType(CHECKCAST, bs.readCPI(curBCI));
                quick = injectQuick(curBCI, CheckCastNodeGen.create(typeToCheck, top, curBCI));
>>>>>>> 72cfb02e
            }
        }
        return quick.execute(frame) - Bytecodes.stackEffectOf(opcode);
    }

    private int quickenInstanceOf(final VirtualFrame frame, int top, int curBCI, int opcode) {
        if (StaticObject.isNull(peekObject(frame, top - 1))) {
            // Skip resolution.
            putInt(frame, top - 1, 0);
            return -Bytecodes.stackEffectOf(opcode);
        }
        CompilerDirectives.transferToInterpreterAndInvalidate();
        assert opcode == INSTANCEOF;
        QuickNode quick;
        synchronized (this) {
            if (bs.currentBC(curBCI) == QUICK) {
                quick = nodes[bs.readCPI(curBCI)];
            } else {
<<<<<<< HEAD
                Klass typeToCheck;
                typeToCheck = resolveType(opcode, bs.readCPI(curBCI));
                quick = injectQuick(curBCI, InstanceOfNodeGen.create(typeToCheck, top, curBCI), QUICK);
=======
                Klass typeToCheck = resolveType(opcode, bs.readCPI(curBCI));
                quick = injectQuick(curBCI, InstanceOfNodeGen.create(typeToCheck, top, curBCI));
>>>>>>> 72cfb02e
            }
        }
        return quick.execute(frame) - Bytecodes.stackEffectOf(opcode);
    }

    private int quickenInvoke(final VirtualFrame frame, int top, int curBCI, int opcode, int statementIndex) {
        QUICKENED_INVOKES.inc();
        CompilerDirectives.transferToInterpreterAndInvalidate();
        assert Bytecodes.isInvoke(opcode);
        QuickNode quick;
        synchronized (this) {
            if (bs.currentBC(curBCI) == QUICK) {
                quick = nodes[bs.readCPI(curBCI)];
            } else {
                // During resolution of the symbolic reference to the method, any of the exceptions
                // pertaining to method resolution (&sect;5.4.3.3) can be thrown.
                Method resolutionSeed = resolveMethod(opcode, bs.readCPI(curBCI));
                QuickNode invoke = dispatchQuickened(top, curBCI, opcode, statementIndex, resolutionSeed, getContext().InlineFieldAccessors);
                quick = injectQuick(curBCI, invoke, QUICK);
            }
        }
        // Perform the call outside of the lock.
        return quick.execute(frame) - Bytecodes.stackEffectOf(opcode);
    }

    /**
     * Revert speculative quickening e.g. revert inlined fields accessors to a normal invoke.
     * INVOKEVIRTUAL -> QUICK (InlinedGetter/SetterNode) -> QUICK (InvokeVirtualNode)
     */
    public int reQuickenInvoke(final VirtualFrame frame, int top, int curBCI, int opcode, int statementIndex, Method resolutionSeed) {
        CompilerDirectives.transferToInterpreterAndInvalidate();
        assert Bytecodes.isInvoke(opcode);
        QuickNode invoke = null;
        synchronized (this) {
            assert bs.currentBC(curBCI) == QUICK;
            invoke = dispatchQuickened(top, curBCI, opcode, statementIndex, resolutionSeed, false);
            char cpi = bs.readCPI(curBCI);
            nodes[cpi] = nodes[cpi].replace(invoke);
        }
        // Perform the call outside of the lock.
        return invoke.execute(frame);
    }

    // region quickenForeign
    public int quickenGetField(final VirtualFrame frame, int top, int curBCI, int opcode, int statementIndex, Field field) {
        CompilerDirectives.transferToInterpreter();
        assert opcode == GETFIELD;
        QuickNode getField;
        synchronized (this) {
            if (bs.currentBC(curBCI) == QUICK) {
                getField = nodes[bs.readCPI(curBCI)];
            } else {
                getField = injectQuick(curBCI, new QuickenedGetFieldNode(top, curBCI, statementIndex, field), QUICK);
            }
        }
        return getField.execute(frame) - Bytecodes.stackEffectOf(opcode);
    }

    public int quickenPutField(final VirtualFrame frame, int top, int curBCI, int opcode, int statementIndex, Field field) {
        CompilerDirectives.transferToInterpreter();
        assert opcode == PUTFIELD;
        QuickNode putField;
        synchronized (this) {
            if (bs.currentBC(curBCI) == QUICK) {
                putField = nodes[bs.readCPI(curBCI)];
            } else {
                putField = injectQuick(curBCI, new QuickenedPutFieldNode(top, curBCI, field, statementIndex), QUICK);
            }
        }
        return putField.execute(frame) - Bytecodes.stackEffectOf(opcode);
    }

    private void quickenArrayLength(final VirtualFrame frame, int top, int curBCI) {
        CompilerDirectives.transferToInterpreter();
        QuickNode arrayLengthNode;
        synchronized (this) {
            if (bs.currentBC(curBCI) == SLIM_QUICK) {
                arrayLengthNode = sparseNodes[curBCI];
            } else {
                arrayLengthNode = injectQuick(curBCI, ArrayLengthNodeGen.create(top, curBCI), SLIM_QUICK);
            }
        }
        arrayLengthNode.execute(frame);
    }

    private void quickenByteArrayLoad(final VirtualFrame frame, int top, int curBCI) {
        CompilerDirectives.transferToInterpreter();
        QuickNode byteArrayLoadNode;
        synchronized (this) {
            if (bs.currentBC(curBCI) == SLIM_QUICK) {
                byteArrayLoadNode = sparseNodes[curBCI];
            } else {
                byteArrayLoadNode = injectQuick(curBCI, ByteArrayLoadNodeGen.create(top, curBCI), SLIM_QUICK);
            }
        }
        byteArrayLoadNode.execute(frame);
    }

    private void quickenCharArrayLoad(final VirtualFrame frame, int top, int curBCI) {
        CompilerDirectives.transferToInterpreter();
        QuickNode charArrayLoadNode;
        synchronized (this) {
            if (bs.currentBC(curBCI) == SLIM_QUICK) {
                charArrayLoadNode = sparseNodes[curBCI];
            } else {
                charArrayLoadNode = injectQuick(curBCI, CharArrayLoadNodeGen.create(top, curBCI), SLIM_QUICK);
            }
        }
        charArrayLoadNode.execute(frame);
    }

    private void quickenShortArrayLoad(final VirtualFrame frame, int top, int curBCI) {
        CompilerDirectives.transferToInterpreter();
        QuickNode shortArrayLoadNode;
        synchronized (this) {
            if (bs.currentBC(curBCI) == SLIM_QUICK) {
                shortArrayLoadNode = sparseNodes[curBCI];
            } else {
                shortArrayLoadNode = injectQuick(curBCI, ShortArrayLoadNodeGen.create(top, curBCI), SLIM_QUICK);
            }
        }
        shortArrayLoadNode.execute(frame);
    }

    private void quickenIntArrayLoad(final VirtualFrame frame, int top, int curBCI) {
        CompilerDirectives.transferToInterpreter();
        QuickNode intArrayLoadNode;
        synchronized (this) {
            if (bs.currentBC(curBCI) == SLIM_QUICK) {
                intArrayLoadNode = sparseNodes[curBCI];
            } else {
                intArrayLoadNode = injectQuick(curBCI, IntArrayLoadNodeGen.create(top, curBCI), SLIM_QUICK);
            }
        }
        intArrayLoadNode.execute(frame);
    }

    private void quickenLongArrayLoad(final VirtualFrame frame, int top, int curBCI) {
        CompilerDirectives.transferToInterpreter();
        QuickNode longArrayLoadNode;
        synchronized (this) {
            if (bs.currentBC(curBCI) == SLIM_QUICK) {
                longArrayLoadNode = sparseNodes[curBCI];
            } else {
                longArrayLoadNode = injectQuick(curBCI, LongArrayLoadNodeGen.create(top, curBCI), SLIM_QUICK);
            }
        }
        longArrayLoadNode.execute(frame);
    }

    private void quickenFloatArrayLoad(final VirtualFrame frame, int top, int curBCI) {
        CompilerDirectives.transferToInterpreter();
        QuickNode floatArrayLoadNode;
        synchronized (this) {
            if (bs.currentBC(curBCI) == SLIM_QUICK) {
                floatArrayLoadNode = sparseNodes[curBCI];
            } else {
                floatArrayLoadNode = injectQuick(curBCI, FloatArrayLoadNodeGen.create(top, curBCI), SLIM_QUICK);
            }
        }
        floatArrayLoadNode.execute(frame);
    }

    private void quickenDoubleArrayLoad(final VirtualFrame frame, int top, int curBCI) {
        CompilerDirectives.transferToInterpreter();
        QuickNode doubleArrayLoadNode;
        synchronized (this) {
            if (bs.currentBC(curBCI) == SLIM_QUICK) {
                doubleArrayLoadNode = sparseNodes[curBCI];
            } else {
                doubleArrayLoadNode = injectQuick(curBCI, DoubleArrayLoadNodeGen.create(top, curBCI), SLIM_QUICK);
            }
        }
        doubleArrayLoadNode.execute(frame);
    }

    private void quickenReferenceArrayLoad(final VirtualFrame frame, int top, int curBCI) {
        CompilerDirectives.transferToInterpreter();
        QuickNode referenceArrayLoadNode;
        synchronized (this) {
            if (bs.currentBC(curBCI) == SLIM_QUICK) {
                referenceArrayLoadNode = sparseNodes[curBCI];
            } else {
                referenceArrayLoadNode = injectQuick(curBCI, ReferenceArrayLoadNodeGen.create(top, curBCI), SLIM_QUICK);
            }
        }
        referenceArrayLoadNode.execute(frame);
    }

    private void quickenByteArrayStore(final VirtualFrame frame, int top, int curBCI) {
        CompilerDirectives.transferToInterpreter();
        QuickNode byteArrayStoreNode;
        synchronized (this) {
            if (bs.currentBC(curBCI) == SLIM_QUICK) {
                byteArrayStoreNode = sparseNodes[curBCI];
            } else {
                byteArrayStoreNode = injectQuick(curBCI, ByteArrayStoreNodeGen.create(top, curBCI), SLIM_QUICK);
            }
        }
        byteArrayStoreNode.execute(frame);
    }

    private void quickenCharArrayStore(final VirtualFrame frame, int top, int curBCI) {
        CompilerDirectives.transferToInterpreter();
        QuickNode charArrayStoreNode;
        synchronized (this) {
            if (bs.currentBC(curBCI) == SLIM_QUICK) {
                charArrayStoreNode = sparseNodes[curBCI];
            } else {
                charArrayStoreNode = injectQuick(curBCI, CharArrayStoreNodeGen.create(top, curBCI), SLIM_QUICK);
            }
        }
        charArrayStoreNode.execute(frame);
    }

    private void quickenShortArrayStore(final VirtualFrame frame, int top, int curBCI) {
        CompilerDirectives.transferToInterpreter();
        QuickNode shortArrayStoreNode;
        synchronized (this) {
            if (bs.currentBC(curBCI) == SLIM_QUICK) {
                shortArrayStoreNode = sparseNodes[curBCI];
            } else {
                shortArrayStoreNode = injectQuick(curBCI, ShortArrayStoreNodeGen.create(top, curBCI), SLIM_QUICK);
            }
        }
        shortArrayStoreNode.execute(frame);
    }

    private void quickenIntArrayStore(final VirtualFrame frame, int top, int curBCI) {
        CompilerDirectives.transferToInterpreter();
        QuickNode intArrayStoreNode;
        synchronized (this) {
            if (bs.currentBC(curBCI) == SLIM_QUICK) {
                intArrayStoreNode = sparseNodes[curBCI];
            } else {
                intArrayStoreNode = injectQuick(curBCI, IntArrayStoreNodeGen.create(top, curBCI), SLIM_QUICK);
            }
        }
        intArrayStoreNode.execute(frame);
    }

    private void quickenLongArrayStore(final VirtualFrame frame, int top, int curBCI) {
        CompilerDirectives.transferToInterpreter();
        QuickNode longArrayStoreNode;
        synchronized (this) {
            if (bs.currentBC(curBCI) == SLIM_QUICK) {
                longArrayStoreNode = sparseNodes[curBCI];
            } else {
                longArrayStoreNode = injectQuick(curBCI, LongArrayStoreNodeGen.create(top, curBCI), SLIM_QUICK);
            }
        }
        longArrayStoreNode.execute(frame);
    }

    private void quickenFloatArrayStore(final VirtualFrame frame, int top, int curBCI) {
        CompilerDirectives.transferToInterpreter();
        QuickNode floatArrayStoreNode;
        synchronized (this) {
            if (bs.currentBC(curBCI) == SLIM_QUICK) {
                floatArrayStoreNode = sparseNodes[curBCI];
            } else {
                floatArrayStoreNode = injectQuick(curBCI, FloatArrayStoreNodeGen.create(top, curBCI), SLIM_QUICK);
            }
        }
        floatArrayStoreNode.execute(frame);
    }

    private void quickenDoubleArrayStore(final VirtualFrame frame, int top, int curBCI) {
        CompilerDirectives.transferToInterpreter();
        QuickNode doubleArrayStoreNode;
        synchronized (this) {
            if (bs.currentBC(curBCI) == SLIM_QUICK) {
                doubleArrayStoreNode = sparseNodes[curBCI];
            } else {
                doubleArrayStoreNode = injectQuick(curBCI, DoubleArrayStoreNodeGen.create(top, curBCI), SLIM_QUICK);
            }
        }
        doubleArrayStoreNode.execute(frame);
    }

    private void quickenReferenceArrayStore(final VirtualFrame frame, int top, int curBCI) {
        CompilerDirectives.transferToInterpreter();
        QuickNode referenceArrayStoreNode;
        synchronized (this) {
            if (bs.currentBC(curBCI) == SLIM_QUICK) {
                referenceArrayStoreNode = sparseNodes[curBCI];
            } else {
                referenceArrayStoreNode = injectQuick(curBCI, ReferenceArrayStoreNodeGen.create(top, curBCI), SLIM_QUICK);
            }
        }
        referenceArrayStoreNode.execute(frame);
    }

    // endregion quickenForeign

    private QuickNode dispatchQuickened(int top, int curBCI, int opcode, int statementIndex, Method resolutionSeed, boolean allowFieldAccessInlining) {
        assert !allowFieldAccessInlining || getContext().InlineFieldAccessors;
        QuickNode invoke;
        Method resolved = resolutionSeed;
        switch (opcode) {
            case INVOKESTATIC:
                // Otherwise, if the resolved method is an instance method, the invokestatic
                // instruction throws an IncompatibleClassChangeError.
                if (!resolved.isStatic()) {
                    CompilerDirectives.transferToInterpreter();
                    throw Meta.throwException(getMeta().java_lang_IncompatibleClassChangeError);
                }
                break;
            case INVOKEINTERFACE:
                // Otherwise, if the resolved method is static or (jdk8 or earlier) private, the
                // invokeinterface instruction throws an IncompatibleClassChangeError.
                if (resolved.isStatic() ||
                                (getContext().getJavaVersion().java8OrEarlier() && resolved.isPrivate())) {
                    CompilerDirectives.transferToInterpreter();
                    throw Meta.throwException(getMeta().java_lang_IncompatibleClassChangeError);
                }
                break;
            case INVOKEVIRTUAL:
                // Otherwise, if the resolved method is a class (static) method, the invokevirtual
                // instruction throws an IncompatibleClassChangeError.
                if (resolved.isStatic()) {
                    CompilerDirectives.transferToInterpreter();
                    throw Meta.throwException(getMeta().java_lang_IncompatibleClassChangeError);
                }
                break;
            case INVOKESPECIAL:
                // Otherwise, if the resolved method is an instance initialization method, and the
                // class in which it is declared is not the class symbolically referenced by the
                // instruction, a NoSuchMethodError is thrown.
                if (resolved.isConstructor()) {
                    if (resolved.getDeclaringKlass().getName() != getConstantPool().methodAt(bs.readCPI(curBCI)).getHolderKlassName(getConstantPool())) {
                        CompilerDirectives.transferToInterpreter();
                        throw Meta.throwException(getMeta().java_lang_NoSuchMethodError);
                    }
                }
                // Otherwise, if the resolved method is a class (static) method, the invokespecial
                // instruction throws an IncompatibleClassChangeError.
                if (resolved.isStatic()) {
                    CompilerDirectives.transferToInterpreter();
                    throw Meta.throwException(getMeta().java_lang_IncompatibleClassChangeError);
                }
                // If all of the following are true, let C be the direct superclass of the current
                // class:
                //
                // * The resolved method is not an instance initialization method (&sect;2.9).
                //
                // * If the symbolic reference names a class (not an interface), then that class is
                // a superclass of the current class.
                //
                // * The ACC_SUPER flag is set for the class file (&sect;4.1). In Java SE 8 and
                // above, the Java Virtual Machine considers the ACC_SUPER flag to be set in every
                // class file, regardless of the actual value of the flag in the class file and the
                // version of the class file.
                if (!resolved.isConstructor()) {
                    Klass declaringKlass = getMethod().getDeclaringKlass();
                    Klass symbolicRef = ((MethodRefConstant.Indexes) getConstantPool().methodAt(bs.readCPI(curBCI))).getResolvedHolderKlass(declaringKlass, getConstantPool());
                    if (!symbolicRef.isInterface() && symbolicRef != declaringKlass && declaringKlass.getSuperKlass() != null && symbolicRef != declaringKlass.getSuperKlass() &&
                                    symbolicRef.isAssignableFrom(declaringKlass)) {
                        resolved = declaringKlass.getSuperKlass().lookupMethod(resolved.getName(), resolved.getRawSignature(), declaringKlass);
                    }
                }
                break;
            default:
                CompilerDirectives.transferToInterpreter();
                throw EspressoError.unimplemented("Quickening for " + Bytecodes.nameOf(opcode));
        }

        if (allowFieldAccessInlining && resolved.isInlinableGetter()) {
            invoke = InlinedGetterNode.create(resolved, top, opcode, curBCI, statementIndex);
        } else if (allowFieldAccessInlining && resolved.isInlinableSetter()) {
            invoke = InlinedSetterNode.create(resolved, top, opcode, curBCI, statementIndex);
        } else if (resolved.isPolySignatureIntrinsic()) {
            invoke = new InvokeHandleNode(resolved, getMethod().getDeclaringKlass(), top, curBCI);
        } else if (opcode == INVOKEINTERFACE && resolved.getITableIndex() < 0) {
            if (resolved.isPrivate()) {
                assert getJavaVersion().java9OrLater();
                // Interface private methods do not appear in itables.
                invoke = new InvokeSpecialNode(resolved, top, curBCI);
            } else {
                // Can happen in old classfiles that calls j.l.Object on interfaces.
                invoke = InvokeVirtualNodeGen.create(resolved, top, curBCI);
            }
        } else if (opcode == INVOKEVIRTUAL && (resolved.isFinalFlagSet() || resolved.getDeclaringKlass().isFinalFlagSet() || resolved.isPrivate())) {
            invoke = new InvokeSpecialNode(resolved, top, curBCI);
        } else {
            // @formatter:off
            switch (opcode) {
                case INVOKESTATIC    : invoke = new InvokeStaticNode(resolved, top, curBCI);          break;
                case INVOKEINTERFACE : invoke = InvokeInterfaceNodeGen.create(resolved, top, curBCI); break;
                case INVOKEVIRTUAL   : invoke = InvokeVirtualNodeGen.create(resolved, top, curBCI);   break;
                case INVOKESPECIAL   : invoke = new InvokeSpecialNode(resolved, top, curBCI);         break;
                default              :
                    CompilerDirectives.transferToInterpreter();
                    throw EspressoError.unimplemented("Quickening for " + Bytecodes.nameOf(opcode));
            }
            // @formatter:on
        }
        return invoke;
    }

    private int quickenInvokeDynamic(final VirtualFrame frame, int top, int curBCI, int opcode) {
        CompilerDirectives.transferToInterpreterAndInvalidate();
        assert (Bytecodes.INVOKEDYNAMIC == opcode);
        RuntimeConstantPool pool = getConstantPool();
        QuickNode quick = null;
        int indyIndex = -1;
        synchronized (this) {
            if (bs.currentBC(curBCI) == QUICK) {
                // Check if someone did the job for us. Defer the call until we are out of the lock.
                quick = nodes[bs.readCPI(curBCI)];
            } else {
                // fetch indy under lock.
                indyIndex = bs.readCPI(curBCI);
            }
        }
        if (quick != null) {
            // Do invocation outside of the lock.
            return quick.execute(frame) - Bytecodes.stackEffectOf(opcode);
        }

        // Resolution should happen outside of the bytecode patching lock.
        InvokeDynamicConstant.Resolved inDy = pool.resolvedInvokeDynamicAt(getMethod().getDeclaringKlass(), indyIndex);

        // re-lock to check if someone did the job for us, since this was a heavy operation.
        synchronized (this) {
            if (bs.currentBC(curBCI) == QUICK) {
                // someone beat us to it, just trust him.
                quick = nodes[bs.readCPI(curBCI)];
            } else {
                quick = injectQuick(curBCI, new InvokeDynamicCallSiteNode(inDy.getMemberName(), inDy.getUnboxedAppendix(), inDy.getParsedSignature(), getMeta(), top, curBCI), QUICK);
            }
        }
        return quick.execute(frame) - Bytecodes.stackEffectOf(opcode);
    }

    // endregion Bytecode quickening

    // region Class/Method/Field resolution

    // Exposed to CheckCastNode and InstanceOfNode
    public Klass resolveType(int opcode, char cpi) {
        assert opcode == INSTANCEOF || opcode == CHECKCAST || opcode == NEW || opcode == ANEWARRAY || opcode == MULTIANEWARRAY;
        return getConstantPool().resolvedKlassAt(getMethod().getDeclaringKlass(), cpi);
    }

    private Method resolveMethod(int opcode, char cpi) {
        assert Bytecodes.isInvoke(opcode);
        return getConstantPool().resolvedMethodAt(getMethod().getDeclaringKlass(), cpi);
    }

    private Field resolveField(int opcode, char cpi) {
        assert opcode == GETFIELD || opcode == GETSTATIC || opcode == PUTFIELD || opcode == PUTSTATIC;
        return getConstantPool().resolvedFieldAt(getMethod().getDeclaringKlass(), cpi);
    }

    // endregion Class/Method/Field resolution

    // region Instance/array allocation

    private static StaticObject allocateArray(Klass componentType, int length) {
        assert !componentType.isPrimitive();
        return InterpreterToVM.newReferenceArray(componentType, length);
    }

    @ExplodeLoop
    private int allocateMultiArray(final VirtualFrame frame, int top, Klass klass, int allocatedDimensions) {
        assert klass.isArray();
        CompilerAsserts.partialEvaluationConstant(allocatedDimensions);
        CompilerAsserts.partialEvaluationConstant(klass);
        int[] dimensions = new int[allocatedDimensions];
        for (int i = 0; i < allocatedDimensions; ++i) {
            dimensions[i] = peekInt(frame, top - allocatedDimensions + i);
        }
        putObject(frame, top - allocatedDimensions, getInterpreterToVM().newMultiArray(((ArrayKlass) klass).getComponentType(), dimensions));
        return -allocatedDimensions; // Does not include the created (pushed) array.
    }

    // endregion Instance/array allocation

    // region Method return

    private Object exitMethodAndReturn(int result) {
        // @formatter:off
        switch (Signatures.returnKind(getMethod().getParsedSignature())) {
            case Boolean :
                // TODO: Use a node ?
                return stackIntToBoolean(result);
            case Byte    : return (byte) result;
            case Short   : return (short) result;
            case Char    : return (char) result;
            case Int     : return result;
            default      :
                CompilerDirectives.transferToInterpreter();
                throw EspressoError.shouldNotReachHere("unexpected kind");
        }
        // @formatter:on
    }

    private boolean stackIntToBoolean(int result) {
        return getJavaVersion().java9OrLater() ? (result & 1) != 0 : result != 0;
    }

    private static Object exitMethodAndReturnObject(Object result) {
        return result;
    }

    private static Object exitMethodAndReturn() {
        return exitMethodAndReturnObject(StaticObject.NULL);
    }

    private Object exitMethodEarlyAndReturn(Object result) {
        if (Signatures.returnKind(getMethod().getParsedSignature()) == JavaKind.Void) {
            return exitMethodAndReturn();
        } else {
            return result;
        }
    }

    // endregion Method return

    // region Arithmetic/binary operations

    private static int divInt(int divisor, int dividend) {
        return dividend / divisor;
    }

    private static long divLong(long divisor, long dividend) {
        return dividend / divisor;
    }

    private static float divFloat(float divisor, float dividend) {
        return dividend / divisor;
    }

    private static double divDouble(double divisor, double dividend) {
        return dividend / divisor;
    }

    private static int remInt(int divisor, int dividend) {
        return dividend % divisor;
    }

    private static long remLong(long divisor, long dividend) {
        return dividend % divisor;
    }

    private static float remFloat(float divisor, float dividend) {
        return dividend % divisor;
    }

    private static double remDouble(double divisor, double dividend) {
        return dividend % divisor;
    }

    private static int shiftLeftInt(int bits, int value) {
        return value << bits;
    }

    private static long shiftLeftLong(int bits, long value) {
        return value << bits;
    }

    private static int shiftRightSignedInt(int bits, int value) {
        return value >> bits;
    }

    private static long shiftRightSignedLong(int bits, long value) {
        return value >> bits;
    }

    private static int shiftRightUnsignedInt(int bits, int value) {
        return value >>> bits;
    }

    private static long shiftRightUnsignedLong(int bits, long value) {
        return value >>> bits;
    }

    // endregion Arithmetic/binary operations

    // region Comparisons

    private static int compareLong(long y, long x) {
        return Long.compare(x, y);
    }

    private static int compareFloatGreater(float y, float x) {
        return (x < y ? -1 : ((x == y) ? 0 : 1));
    }

    private static int compareFloatLess(float y, float x) {
        return (x > y ? 1 : ((x == y) ? 0 : -1));
    }

    private static int compareDoubleGreater(double y, double x) {
        return (x < y ? -1 : ((x == y) ? 0 : 1));
    }

    private static int compareDoubleLess(double y, double x) {
        return (x > y ? 1 : ((x == y) ? 0 : -1));
    }
    // endregion Comparisons

    // region Misc. checks

    private StaticObject nullCheck(StaticObject value) {
        if (StaticObject.isNull(value)) {
            // TODO(peterssen): Profile whether null was hit or not.
            throw getMeta().throwNullPointerException();
        }
        return value;
    }

    private int checkNonZero(int value) {
        if (value != 0) {
            return value;
        }
        throw Meta.throwExceptionWithMessage(getMeta().java_lang_ArithmeticException, "/ by zero");
    }

    private long checkNonZero(long value) {
        if (value != 0L) {
            return value;
        }
        throw Meta.throwExceptionWithMessage(getMeta().java_lang_ArithmeticException, "/ by zero");
    }

    // endregion Misc. checks

    // region Field read/write

    /**
     * Returns the stack effect (slot delta) that cannot be inferred solely from the bytecode. e.g.
     * GETFIELD always pops the receiver, but the (read) result size (1 or 2) is unknown.
     *
     * <pre>
     *   top += putField(frame, top, resolveField(...)); break; // stack effect that depends on the field
     *   top += Bytecodes.stackEffectOf(curOpcode); // stack effect that depends solely on PUTFIELD.
     *   // at this point `top` must have the correct value.
     *   curBCI = bs.next(curBCI);
     * </pre>
     */
    private int putField(final VirtualFrame frame, int top, Field field, int curBCI, int opcode, int statementIndex) {
        assert opcode == PUTFIELD || opcode == PUTSTATIC;

        if (opcode == PUTFIELD) {
            // Otherwise, if the resolved field is a static field, putfield throws an
            // IncompatibleClassChangeError.
            if (field.isStatic()) {
                CompilerDirectives.transferToInterpreter();
                throw Meta.throwException(getMeta().java_lang_IncompatibleClassChangeError);
            }
            // Otherwise, if the field is final, it must be declared in the current class, and
            // the instruction must occur in an instance initialization method (<init>) of the
            // current class. Otherwise, an IllegalAccessError is thrown.
            if (field.isFinalFlagSet()) {
                if (!(field.getDeclaringKlass() == getMethod().getDeclaringKlass()) ||
                                (getJavaVersion().java9OrLater() && !getMethod().isConstructor())) {
                    CompilerDirectives.transferToInterpreter();
                    throw Meta.throwException(getMeta().java_lang_IllegalAccessError);
                }
            }
        } else if (opcode == PUTSTATIC) {
            // Otherwise, if the resolved field is not a static (class) field or an interface
            // field, putstatic throws an IncompatibleClassChange
            if (!field.isStatic()) {
                CompilerDirectives.transferToInterpreter();
                throw Meta.throwException(getMeta().java_lang_IncompatibleClassChangeError);
            }
            // Otherwise, if the field is final, it must be declared in the current class, and the
            // instruction must occur in the <clinit> method of the current class. Otherwise, an
            // IllegalAccessError is thrown.
            if (field.isFinalFlagSet()) {
                if (!(field.getDeclaringKlass() == getMethod().getDeclaringKlass()) ||
                                (getJavaVersion().java9OrLater() && !getMethod().isClassInitializer())) {
                    CompilerDirectives.transferToInterpreter();
                    throw Meta.throwException(getMeta().java_lang_IllegalAccessError);
                }
            }
        }

        assert field.isStatic() == (opcode == PUTSTATIC);

        int slot = top - field.getKind().getSlotCount() - 1; // -receiver
        StaticObject receiver = field.isStatic()
                        ? field.getDeclaringKlass().tryInitializeAndGetStatics()
                        // Do not release the object, it might be read again in PutFieldNode
                        : nullCheck(peekObject(frame, slot));

        if (!noForeignObjects.isValid() && opcode == PUTFIELD) {
            if (receiver.isForeignObject()) {
                return quickenPutField(frame, top, curBCI, opcode, statementIndex, field);
            } else {
                releaseObject(frame, slot);
            }
        }

        switch (field.getKind()) {
            case Boolean:
                boolean booleanValue = stackIntToBoolean(peekInt(frame, top - 1));
                if (instrumentation != null) {
                    instrumentation.notifyFieldModification(frame, statementIndex, field, receiver, booleanValue);
                }
                InterpreterToVM.setFieldBoolean(booleanValue, receiver, field);
                break;
            case Byte:
                byte byteValue = (byte) peekInt(frame, top - 1);
                if (instrumentation != null) {
                    instrumentation.notifyFieldModification(frame, statementIndex, field, receiver, byteValue);
                }
                InterpreterToVM.setFieldByte(byteValue, receiver, field);
                break;
            case Char:
                char charValue = (char) peekInt(frame, top - 1);
                if (instrumentation != null) {
                    instrumentation.notifyFieldModification(frame, statementIndex, field, receiver, charValue);
                }
                InterpreterToVM.setFieldChar(charValue, receiver, field);
                break;
            case Short:
                short shortValue = (short) peekInt(frame, top - 1);
                if (instrumentation != null) {
                    instrumentation.notifyFieldModification(frame, statementIndex, field, receiver, shortValue);
                }
                InterpreterToVM.setFieldShort(shortValue, receiver, field);
                break;
            case Int:
                int intValue = peekInt(frame, top - 1);
                if (instrumentation != null) {
                    instrumentation.notifyFieldModification(frame, statementIndex, field, receiver, intValue);
                }
                InterpreterToVM.setFieldInt(intValue, receiver, field);
                break;
            case Double:
                double doubleValue = peekDouble(frame, top - 1);
                if (instrumentation != null) {
                    instrumentation.notifyFieldModification(frame, statementIndex, field, receiver, doubleValue);
                }
                InterpreterToVM.setFieldDouble(doubleValue, receiver, field);
                break;
            case Float:
                float floatValue = peekFloat(frame, top - 1);
                if (instrumentation != null) {
                    instrumentation.notifyFieldModification(frame, statementIndex, field, receiver, floatValue);
                }
                InterpreterToVM.setFieldFloat(floatValue, receiver, field);
                break;
            case Long:
                long longValue = peekLong(frame, top - 1);
                if (instrumentation != null) {
                    instrumentation.notifyFieldModification(frame, statementIndex, field, receiver, longValue);
                }
                InterpreterToVM.setFieldLong(longValue, receiver, field);
                break;
            case Object:
                StaticObject value = peekAndReleaseObject(frame, top - 1);
                if (instrumentation != null) {
                    instrumentation.notifyFieldModification(frame, statementIndex, field, receiver, value);
                }
                InterpreterToVM.setFieldObject(value, receiver, field);
                break;
            default:
                CompilerDirectives.transferToInterpreter();
                throw EspressoError.shouldNotReachHere("unexpected kind");
        }
        return -field.getKind().getSlotCount();
    }

    /**
     * Returns the stack effect (slot delta) that cannot be inferred solely from the bytecode. e.g.
     * PUTFIELD always pops the receiver, but the result size (1 or 2) is unknown.
     *
     * <pre>
     *   top += getField(frame, top, resolveField(...)); break; // stack effect that depends on the field
     *   top += Bytecodes.stackEffectOf(curOpcode); // stack effect that depends solely on GETFIELD.
     *   // at this point `top` must have the correct value.
     *   curBCI = bs.next(curBCI);
     * </pre>
     */
    private int getField(final VirtualFrame frame, int top, Field field, int curBCI, int opcode, int statementIndex) {
        assert opcode == GETFIELD || opcode == GETSTATIC;
        CompilerAsserts.partialEvaluationConstant(field);

        if (opcode == GETFIELD) {
            // Otherwise, if the resolved field is a static field, getfield throws an
            // IncompatibleClassChangeError.
            if (field.isStatic()) {
                CompilerDirectives.transferToInterpreter();
                throw Meta.throwException(getMeta().java_lang_IncompatibleClassChangeError);
            }
        } else if (opcode == GETSTATIC) {
            // Otherwise, if the resolved field is not a static (class) field or an interface
            // field, getstatic throws an IncompatibleClassChangeError.
            if (!field.isStatic()) {
                CompilerDirectives.transferToInterpreter();
                throw Meta.throwException(getMeta().java_lang_IncompatibleClassChangeError);
            }
        }

        assert field.isStatic() == (opcode == GETSTATIC);

        int slot = top - 1;
        StaticObject receiver = field.isStatic()
                        ? field.getDeclaringKlass().tryInitializeAndGetStatics()
                        // Do not release the object, it might be read again in GetFieldNode
                        : nullCheck(peekObject(frame, slot));

        if (!noForeignObjects.isValid() && opcode == GETFIELD) {
            if (receiver.isForeignObject()) {
                return quickenGetField(frame, top, curBCI, opcode, statementIndex, field);
            } else {
                releaseObject(frame, slot);
            }
        }

        if (instrumentation != null) {
            instrumentation.notifyFieldAccess(frame, statementIndex, field, receiver);
        }

        int resultAt = field.isStatic() ? top : (top - 1);
        // @formatter:off
        switch (field.getKind()) {
            case Boolean : putInt(frame, resultAt, InterpreterToVM.getFieldBoolean(receiver, field) ? 1 : 0); break;
            case Byte    : putInt(frame, resultAt, InterpreterToVM.getFieldByte(receiver, field));      break;
            case Char    : putInt(frame, resultAt, InterpreterToVM.getFieldChar(receiver, field));      break;
            case Short   : putInt(frame, resultAt, InterpreterToVM.getFieldShort(receiver, field));     break;
            case Int     : putInt(frame, resultAt, InterpreterToVM.getFieldInt(receiver, field));       break;
            case Double  : putDouble(frame, resultAt, InterpreterToVM.getFieldDouble(receiver, field)); break;
            case Float   : putFloat(frame, resultAt, InterpreterToVM.getFieldFloat(receiver, field));   break;
            case Long    : putLong(frame, resultAt, InterpreterToVM.getFieldLong(receiver, field));     break;
            case Object  : putObject(frame, resultAt, InterpreterToVM.getFieldObject(receiver, field)); break;
            default      :
                CompilerDirectives.transferToInterpreter();
                throw EspressoError.shouldNotReachHere("unexpected kind");
        }
        // @formatter:on
        if (noForeignObjects.isValid() && field.getKind().isObject() && peekObject(frame, resultAt).isForeignObject()) {
            CompilerDirectives.transferToInterpreterAndInvalidate();
            noForeignObjects.invalidate();
        }
        return field.getKind().getSlotCount();
    }

    // endregion Field read/write

    @Override
    public String toString() {
        return getRootNode().getName();
    }

    @ExplodeLoop
    public Object[] peekAndReleaseArguments(VirtualFrame frame, int top, boolean hasReceiver, final Symbol<Type>[] signature) {
        int argCount = Signatures.parameterCount(signature, false);

        int extraParam = hasReceiver ? 1 : 0;
        final Object[] args = new Object[argCount + extraParam];

        CompilerAsserts.partialEvaluationConstant(argCount);
        CompilerAsserts.partialEvaluationConstant(signature);
        CompilerAsserts.partialEvaluationConstant(hasReceiver);

        int argAt = top - 1;
        for (int i = argCount - 1; i >= 0; --i) {
            JavaKind kind = Signatures.parameterKind(signature, i);
            // @formatter:off
            switch (kind) {
                case Boolean : args[i + extraParam] = (peekInt(frame, argAt) != 0);  break;
                case Byte    : args[i + extraParam] = (byte) peekInt(frame, argAt);  break;
                case Short   : args[i + extraParam] = (short) peekInt(frame, argAt); break;
                case Char    : args[i + extraParam] = (char) peekInt(frame, argAt);  break;
                case Int     : args[i + extraParam] = peekInt(frame, argAt);         break;
                case Float   : args[i + extraParam] = peekFloat(frame, argAt);       break;
                case Long    : args[i + extraParam] = peekLong(frame, argAt);        break;
                case Double  : args[i + extraParam] = peekDouble(frame, argAt);      break;
                case Object  : args[i + extraParam] = peekAndReleaseObject(frame, argAt); break;
                default      :
                    CompilerDirectives.transferToInterpreter();
                    throw EspressoError.shouldNotReachHere();
            }
            // @formatter:on
            argAt -= kind.getSlotCount();
        }
        if (hasReceiver) {
            args[0] = peekAndReleaseObject(frame, argAt);
        }
        return args;
    }

    // Effort to prevent double copies. Erases sub-word primitive types.
    @ExplodeLoop
    public Object[] peekAndReleaseBasicArgumentsWithArray(VirtualFrame frame, int top, final Symbol<Type>[] signature, Object[] args, final int argCount, int start) {
        // Use basic types
        CompilerAsserts.partialEvaluationConstant(argCount);
        CompilerAsserts.partialEvaluationConstant(signature);

        int argAt = top - 1;
        for (int i = argCount - 1; i >= 0; --i) {
            JavaKind kind = Signatures.parameterKind(signature, i);
            // @formatter:off
            switch (kind) {
                case Boolean : // Fall through
                case Byte    : // Fall through
                case Short   : // Fall through
                case Char    : // Fall through
                case Int     : args[i + start] = peekInt(frame, argAt);    break;
                case Float   : args[i + start] = peekFloat(frame, argAt);  break;
                case Long    : args[i + start] = peekLong(frame, argAt);   break;
                case Double  : args[i + start] = peekDouble(frame, argAt); break;
                case Object  : args[i + start] = peekAndReleaseObject(frame, argAt); break;
                default      :
                    CompilerDirectives.transferToInterpreter();
                    throw EspressoError.shouldNotReachHere();
            }
            // @formatter:on
            argAt -= kind.getSlotCount();
        }
        return args;
    }

    /**
     * Puts a value in the operand stack. This method follows the JVM spec, where sub-word types (<
     * int) are always treated as int.
     *
     * Returns the number of used slots.
     *
     * @param value value to push
     * @param kind kind to push
     */
    public int putKind(VirtualFrame frame, int top, Object value, JavaKind kind) {
        // @formatter:off
        switch (kind) {
            case Boolean : putInt(frame, top, ((boolean) value) ? 1 : 0); break;
            case Byte    : putInt(frame, top, (byte) value);              break;
            case Short   : putInt(frame, top, (short) value);             break;
            case Char    : putInt(frame, top, (char) value);              break;
            case Int     : putInt(frame, top, (int) value);               break;
            case Float   : putFloat(frame, top, (float) value);           break;
            case Long    : putLong(frame, top, (long) value);             break;
            case Double  : putDouble(frame, top, (double) value);         break;
            case Object  : putObject(frame, top, (StaticObject) value);   break;
            case Void    : /* ignore */                                   break;
            default      :
                CompilerDirectives.transferToInterpreter();
                throw EspressoError.shouldNotReachHere();
        }
        // @formatter:on
        return kind.getSlotCount();
    }

    // internal
    private void putKindUnsafe1(VirtualFrame frame, int slot, Object value, JavaKind kind) {
        // @formatter:off
        switch (kind) {
            case Long    : frame.setLong(stackSlots[slot], (long) value); break;
            case Object  : putObjectOrReturnAddress(frame, slot, value);  break;
            default      :
                CompilerDirectives.transferToInterpreter();
                throw EspressoError.shouldNotReachHere();
        }
        // @formatter:on
    }

    public StaticObject peekReceiver(final VirtualFrame frame, int top, Method m) {
        assert !m.isStatic();
        int skipSlots = Signatures.slotsForParameters(m.getParsedSignature());
        StaticObject result = peekObject(frame, top - skipSlots - 1);
        assert result != null;
        return result;
    }

    @Override
    public boolean hasTag(Class<? extends Tag> tag) {
        return tag == StandardTags.RootBodyTag.class || tag == StandardTags.RootTag.class;
    }

    public void notifyFieldModification(VirtualFrame frame, int index, Field field, StaticObject receiver, Object value) {
        // Notifications are only for Espresso objects
        if (instrumentation != null && (noForeignObjects.isValid() || receiver.isEspressoObject())) {
            instrumentation.notifyFieldModification(frame, index, field, receiver, value);
        }
    }

    public void notifyFieldAccess(VirtualFrame frame, int index, Field field, StaticObject receiver) {
        // Notifications are only for Espresso objects
        if (instrumentation != null && (noForeignObjects.isValid() || receiver.isEspressoObject())) {
            instrumentation.notifyFieldAccess(frame, index, field, receiver);
        }
    }

    static final class InstrumentationSupport extends Node {
        @Children private final EspressoInstrumentableNode[] statementNodes;
        @Child private MapperBCI hookBCIToNodeIndex;

        private final EspressoContext context;
        private final MethodVersion method;

        InstrumentationSupport(MethodVersion method) {
            this.context = method.getMethod().getContext();
            this.method = method;

            LineNumberTableAttribute table = method.getLineNumberTableAttribute();

            if (table != LineNumberTableAttribute.EMPTY) {
                LineNumberTableAttribute.Entry[] entries = table.getEntries();
                this.statementNodes = new EspressoInstrumentableNode[entries.length];
                this.hookBCIToNodeIndex = new MapperBCI(table);

                for (int i = 0; i < entries.length; i++) {
                    LineNumberTableAttribute.Entry entry = entries[i];
                    statementNodes[hookBCIToNodeIndex.initIndex(i, entry.getBCI())] = new EspressoStatementNode(entry.getBCI(), entry.getLineNumber());
                }
            } else {
                this.statementNodes = null;
                this.hookBCIToNodeIndex = null;
            }
        }

        /**
         * If transitioning between two statements, exits the current one, and enter the new one.
         */
        void notifyStatement(VirtualFrame frame, int statementIndex, int nextStatementIndex) {
            CompilerAsserts.partialEvaluationConstant(statementIndex);
            CompilerAsserts.partialEvaluationConstant(nextStatementIndex);
            if (statementIndex == nextStatementIndex) {
                return;
            }
            exitAt(frame, statementIndex);
            enterAt(frame, nextStatementIndex);
        }

        public void notifyEntry(@SuppressWarnings("unused") VirtualFrame frame) {
            // TODO(Gregersen) - method entry breakpoints are currently implemented by submitting
            // first line breakpoints within each method. This works insofar the method has a valid
            // line table. For classes compiled without debug information we could use this hook
            // instead.
        }

        public void notifyReturn(VirtualFrame frame, int statementIndex, Object returnValue) {
            if (context.getJDWPListener().hasMethodBreakpoint(method, returnValue)) {
                enterAt(frame, statementIndex);
            }
        }

        void notifyExceptionAt(VirtualFrame frame, Throwable t, int statementIndex) {
            EspressoInstrumentableNodeWrapper wrapperNode = getWrapperAt(statementIndex);
            if (wrapperNode == null) {
                return;
            }
            ProbeNode probeNode = wrapperNode.getProbeNode();
            probeNode.onReturnExceptionalOrUnwind(frame, t, false);
        }

        public void notifyFieldModification(VirtualFrame frame, int index, Field field, StaticObject receiver, Object value) {
            if (context.getJDWPListener().hasFieldModificationBreakpoint(field, receiver, value)) {
                enterAt(frame, index);
            }
        }

        public void notifyFieldAccess(VirtualFrame frame, int index, Field field, StaticObject receiver) {
            if (context.getJDWPListener().hasFieldAccessBreakpoint(field, receiver)) {
                enterAt(frame, index);
            }
        }

        private void enterAt(VirtualFrame frame, int index) {
            EspressoInstrumentableNodeWrapper wrapperNode = getWrapperAt(index);
            if (wrapperNode == null) {
                return;
            }
            ProbeNode probeNode = wrapperNode.getProbeNode();
            try {
                probeNode.onEnter(frame);
            } catch (Throwable t) {
                Object result = probeNode.onReturnExceptionalOrUnwind(frame, t, false);
                if (result == ProbeNode.UNWIND_ACTION_REENTER) {
                    // TODO maybe support this by returning a new bci?
                    CompilerDirectives.transferToInterpreter();
                    throw new UnsupportedOperationException();
                } else if (result != null) {
                    // ignore result values;
                    // we are instrumentation statements only.
                    return;
                }
                throw t;
            }
        }

        private void exitAt(VirtualFrame frame, int index) {
            EspressoInstrumentableNodeWrapper wrapperNode = getWrapperAt(index);
            if (wrapperNode == null) {
                return;
            }
            ProbeNode probeNode = wrapperNode.getProbeNode();
            try {
                probeNode.onReturnValue(frame, StaticObject.NULL);
            } catch (Throwable t) {
                Object result = probeNode.onReturnExceptionalOrUnwind(frame, t, true);
                if (result == ProbeNode.UNWIND_ACTION_REENTER) {
                    // TODO maybe support this by returning a new bci?
                    CompilerDirectives.transferToInterpreter();
                    throw new UnsupportedOperationException();
                } else if (result != null) {
                    // ignore result values;
                    // we are instrumentation statements only.
                    return;
                }
                throw t;
            }
        }

        int getStatementIndexAfterJump(int statementIndex, int curBCI, int targetBCI) {
            if (hookBCIToNodeIndex == null) {
                return 0;
            }
            return hookBCIToNodeIndex.lookup(statementIndex, curBCI, targetBCI);
        }

        int getNextStatementIndex(int statementIndex, int nextBCI) {
            if (hookBCIToNodeIndex == null) {
                return 0;
            }
            return hookBCIToNodeIndex.checkNext(statementIndex, nextBCI);
        }

        private EspressoInstrumentableNodeWrapper getWrapperAt(int index) {
            if (statementNodes == null || index < 0) {
                return null;
            }
            EspressoInstrumentableNode node = statementNodes[index];
            if (!(node instanceof EspressoInstrumentableNodeWrapper)) {
                return null;
            }
            CompilerAsserts.partialEvaluationConstant(node);
            return ((EspressoInstrumentableNodeWrapper) node);
        }
    }
}<|MERGE_RESOLUTION|>--- conflicted
+++ resolved
@@ -1733,14 +1733,8 @@
             if (bs.currentBC(curBCI) == QUICK) {
                 quick = nodes[bs.readCPI(curBCI)];
             } else {
-<<<<<<< HEAD
-                Klass typeToCheck;
-                typeToCheck = resolveType(opcode, bs.readCPI(curBCI));
+                Klass typeToCheck = resolveType(CHECKCAST, bs.readCPI(curBCI));
                 quick = injectQuick(curBCI, CheckCastNodeGen.create(typeToCheck, top, curBCI), QUICK);
-=======
-                Klass typeToCheck = resolveType(CHECKCAST, bs.readCPI(curBCI));
-                quick = injectQuick(curBCI, CheckCastNodeGen.create(typeToCheck, top, curBCI));
->>>>>>> 72cfb02e
             }
         }
         return quick.execute(frame) - Bytecodes.stackEffectOf(opcode);
@@ -1759,14 +1753,8 @@
             if (bs.currentBC(curBCI) == QUICK) {
                 quick = nodes[bs.readCPI(curBCI)];
             } else {
-<<<<<<< HEAD
-                Klass typeToCheck;
-                typeToCheck = resolveType(opcode, bs.readCPI(curBCI));
+                Klass typeToCheck = resolveType(opcode, bs.readCPI(curBCI));
                 quick = injectQuick(curBCI, InstanceOfNodeGen.create(typeToCheck, top, curBCI), QUICK);
-=======
-                Klass typeToCheck = resolveType(opcode, bs.readCPI(curBCI));
-                quick = injectQuick(curBCI, InstanceOfNodeGen.create(typeToCheck, top, curBCI));
->>>>>>> 72cfb02e
             }
         }
         return quick.execute(frame) - Bytecodes.stackEffectOf(opcode);
