{
  "README": [
    "This file contains some data shared between CI files and various other usages, and is copied in many repositories.",
    "Jsonnet files should not include this file directly but use ci/common.jsonnet instead."
  ],

  "mx_version": "7.31.0",

  "COMMENT.jdks": "When adding or removing JDKs keep in sync with JDKs in ci/common.jsonnet",
  "jdks": {
    "galahad-jdk":        {"name": "jpg-jdk",   "version": "24",      "build_id": "jdk-24+15-1637", "platformspecific": true, "extrabundles": ["static-libs"]},

    "oraclejdk11":        {"name": "jpg-jdk",   "version": "11.0.11", "build_id": "jdk-11.0.11+9", "platformspecific": true, "extrabundles": ["static-libs"] },

    "oraclejdk17":        {"name": "jpg-jdk",   "version": "17.0.7",  "build_id": "jdk-17.0.7+8", "platformspecific": true, "extrabundles": ["static-libs"]},
    "labsjdk-ce-17":      {"name": "labsjdk",   "version": "ce-17.0.7+4-jvmci-23.1-b02", "platformspecific": true },
    "labsjdk-ce-17Debug": {"name": "labsjdk",   "version": "ce-17.0.7+4-jvmci-23.1-b02-debug", "platformspecific": true },
    "labsjdk-ce-17-llvm": {"name": "labsjdk",   "version": "ce-17.0.7+4-jvmci-23.1-b02-sulong", "platformspecific": true },
    "labsjdk-ee-17":      {"name": "labsjdk",   "version": "ee-17.0.8+2-jvmci-23.1-b02", "platformspecific": true },
    "labsjdk-ee-17Debug": {"name": "labsjdk",   "version": "ee-17.0.8+2-jvmci-23.1-b02-debug", "platformspecific": true },
    "labsjdk-ee-17-llvm": {"name": "labsjdk",   "version": "ee-17.0.8+2-jvmci-23.1-b02-sulong", "platformspecific": true },

    "oraclejdk19":        {"name": "jpg-jdk",   "version": "19.0.1",  "build_id": "jdk-19.0.1+10", "platformspecific": true, "extrabundles": ["static-libs"]},
    "labsjdk-ce-19":      {"name": "labsjdk",   "version": "ce-19.0.1+10-jvmci-23.0-b04", "platformspecific": true },
    "labsjdk-ce-19Debug": {"name": "labsjdk",   "version": "ce-19.0.1+10-jvmci-23.0-b04-debug", "platformspecific": true },
    "labsjdk-ce-19-llvm": {"name": "labsjdk",   "version": "ce-19.0.1+10-jvmci-23.0-b04-sulong", "platformspecific": true },
    "labsjdk-ee-19":      {"name": "labsjdk",   "version": "ee-19.0.2+7-jvmci-23.0-b05", "platformspecific": true },
    "labsjdk-ee-19Debug": {"name": "labsjdk",   "version": "ee-19.0.2+7-jvmci-23.0-b05-debug", "platformspecific": true },
    "labsjdk-ee-19-llvm": {"name": "labsjdk",   "version": "ee-19.0.2+7-jvmci-23.0-b05-sulong", "platformspecific": true },

    "oraclejdk20":        {"name": "jpg-jdk",   "version": "20.0.1",  "build_id": "jdk-20.0.1+9", "platformspecific": true, "extrabundles": ["static-libs"]},
    "labsjdk-ce-20":      {"name": "labsjdk",   "version": "ce-20.0.1+9-jvmci-23.1-b02", "platformspecific": true },
    "labsjdk-ce-20Debug": {"name": "labsjdk",   "version": "ce-20.0.1+9-jvmci-23.1-b02-debug", "platformspecific": true },
    "labsjdk-ce-20-llvm": {"name": "labsjdk",   "version": "ce-20.0.1+9-jvmci-23.1-b02-sulong", "platformspecific": true },
    "labsjdk-ee-20":      {"name": "labsjdk",   "version": "ee-20.0.2+2-jvmci-23.1-b02", "platformspecific": true },
    "labsjdk-ee-20Debug": {"name": "labsjdk",   "version": "ee-20.0.2+2-jvmci-23.1-b02-debug", "platformspecific": true },
    "labsjdk-ee-20-llvm": {"name": "labsjdk",   "version": "ee-20.0.2+2-jvmci-23.1-b02-sulong", "platformspecific": true },

    "oraclejdk21":        {"name": "jpg-jdk",   "version": "21.0.2",  "build_id": "jdk-21.0.2+13", "platformspecific": true, "extrabundles": ["static-libs"]},
    "labsjdk-ce-21":      {"name": "labsjdk",   "version": "ce-21.0.2+13-jvmci-23.1-b33", "platformspecific": true },
    "labsjdk-ce-21Debug": {"name": "labsjdk",   "version": "ce-21.0.2+13-jvmci-23.1-b33-debug", "platformspecific": true },
    "labsjdk-ce-21-llvm": {"name": "labsjdk",   "version": "ce-21.0.2+13-jvmci-23.1-b33-sulong", "platformspecific": true },
    "labsjdk-ee-21":      {"name": "labsjdk",   "version": "ee-21.0.2+13-jvmci-23.1-b33", "platformspecific": true },
    "labsjdk-ee-21Debug": {"name": "labsjdk",   "version": "ee-21.0.2+13-jvmci-23.1-b33-debug", "platformspecific": true },
    "labsjdk-ee-21-llvm": {"name": "labsjdk",   "version": "ee-21.0.2+13-jvmci-23.1-b33-sulong", "platformspecific": true },
    "graalvm-ee-21":      {"name": "graalvm-java21", "version": "23.1.3", "platformspecific": true },

<<<<<<< HEAD
    "oraclejdk-latest":       {"name": "jpg-jdk",   "version": "24",      "build_id": "jdk-24+16", "platformspecific": true, "extrabundles": ["static-libs"]},
    "labsjdk-ce-latest":      {"name": "labsjdk",   "version": "ce-24+16-jvmci-b01", "platformspecific": true },
    "labsjdk-ce-latestDebug": {"name": "labsjdk",   "version": "ce-24+16-jvmci-b01-debug", "platformspecific": true },
    "labsjdk-ce-latest-llvm": {"name": "labsjdk",   "version": "ce-24+16-jvmci-b01-sulong", "platformspecific": true },
    "labsjdk-ee-latest":      {"name": "labsjdk",   "version": "ee-24+16-jvmci-b01", "platformspecific": true },
    "labsjdk-ee-latestDebug": {"name": "labsjdk",   "version": "ee-24+16-jvmci-b01-debug", "platformspecific": true },
    "labsjdk-ee-latest-llvm": {"name": "labsjdk",   "version": "ee-24+16-jvmci-b01-sulong", "platformspecific": true }
=======
    "oraclejdk23":       {"name": "jpg-jdk",   "version": "23", "build_id": "jdk-23+37", "platformspecific": true, "extrabundles": ["static-libs"]},

    "oraclejdk-latest":       {"name": "jpg-jdk",   "version": "24",      "build_id": "jdk-24+15", "platformspecific": true, "extrabundles": ["static-libs"]},
    "labsjdk-ce-latest":      {"name": "labsjdk",   "version": "ce-24+15-jvmci-b01", "platformspecific": true },
    "labsjdk-ce-latestDebug": {"name": "labsjdk",   "version": "ce-24+15-jvmci-b01-debug", "platformspecific": true },
    "labsjdk-ce-latest-llvm": {"name": "labsjdk",   "version": "ce-24+15-jvmci-b01-sulong", "platformspecific": true },
    "labsjdk-ee-latest":      {"name": "labsjdk",   "version": "ee-24+15-jvmci-b01", "platformspecific": true },
    "labsjdk-ee-latestDebug": {"name": "labsjdk",   "version": "ee-24+15-jvmci-b01-debug", "platformspecific": true },
    "labsjdk-ee-latest-llvm": {"name": "labsjdk",   "version": "ee-24+15-jvmci-b01-sulong", "platformspecific": true }
>>>>>>> 8798480a
  },

  "eclipse": {
    "version": "4.26.0",
    "short_version": "4.26",
    "timestamp": "202211231800"
  },

  "pip": {
    "ninja_syntax": "==1.7.2",
    "lazy-object-proxy": "==1.6.0",
    "pylint": "==2.4.4",
    "black": "==23.11.0"
  }
}<|MERGE_RESOLUTION|>--- conflicted
+++ resolved
@@ -45,7 +45,8 @@
     "labsjdk-ee-21-llvm": {"name": "labsjdk",   "version": "ee-21.0.2+13-jvmci-23.1-b33-sulong", "platformspecific": true },
     "graalvm-ee-21":      {"name": "graalvm-java21", "version": "23.1.3", "platformspecific": true },
 
-<<<<<<< HEAD
+    "oraclejdk23":       {"name": "jpg-jdk",   "version": "23", "build_id": "jdk-23+37", "platformspecific": true, "extrabundles": ["static-libs"]},
+
     "oraclejdk-latest":       {"name": "jpg-jdk",   "version": "24",      "build_id": "jdk-24+16", "platformspecific": true, "extrabundles": ["static-libs"]},
     "labsjdk-ce-latest":      {"name": "labsjdk",   "version": "ce-24+16-jvmci-b01", "platformspecific": true },
     "labsjdk-ce-latestDebug": {"name": "labsjdk",   "version": "ce-24+16-jvmci-b01-debug", "platformspecific": true },
@@ -53,17 +54,6 @@
     "labsjdk-ee-latest":      {"name": "labsjdk",   "version": "ee-24+16-jvmci-b01", "platformspecific": true },
     "labsjdk-ee-latestDebug": {"name": "labsjdk",   "version": "ee-24+16-jvmci-b01-debug", "platformspecific": true },
     "labsjdk-ee-latest-llvm": {"name": "labsjdk",   "version": "ee-24+16-jvmci-b01-sulong", "platformspecific": true }
-=======
-    "oraclejdk23":       {"name": "jpg-jdk",   "version": "23", "build_id": "jdk-23+37", "platformspecific": true, "extrabundles": ["static-libs"]},
-
-    "oraclejdk-latest":       {"name": "jpg-jdk",   "version": "24",      "build_id": "jdk-24+15", "platformspecific": true, "extrabundles": ["static-libs"]},
-    "labsjdk-ce-latest":      {"name": "labsjdk",   "version": "ce-24+15-jvmci-b01", "platformspecific": true },
-    "labsjdk-ce-latestDebug": {"name": "labsjdk",   "version": "ce-24+15-jvmci-b01-debug", "platformspecific": true },
-    "labsjdk-ce-latest-llvm": {"name": "labsjdk",   "version": "ce-24+15-jvmci-b01-sulong", "platformspecific": true },
-    "labsjdk-ee-latest":      {"name": "labsjdk",   "version": "ee-24+15-jvmci-b01", "platformspecific": true },
-    "labsjdk-ee-latestDebug": {"name": "labsjdk",   "version": "ee-24+15-jvmci-b01-debug", "platformspecific": true },
-    "labsjdk-ee-latest-llvm": {"name": "labsjdk",   "version": "ee-24+15-jvmci-b01-sulong", "platformspecific": true }
->>>>>>> 8798480a
   },
 
   "eclipse": {
