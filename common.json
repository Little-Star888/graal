--- conflicted
+++ resolved
@@ -8,11 +8,7 @@
 
   "COMMENT.jdks": "When adding or removing JDKs keep in sync with JDKs in ci/common.jsonnet",
   "jdks": {
-<<<<<<< HEAD
     "galahad-jdk":        {"name": "jpg-jdk",   "version": "25",      "build_id": "jdk-25+18-2095", "platformspecific": true, "extrabundles": ["static-libs"]},
-=======
-    "galahad-jdk":        {"name": "jpg-jdk",   "version": "25",      "build_id": "jdk-25+17-1898", "platformspecific": true, "extrabundles": ["static-libs"]},
->>>>>>> 993ea449
 
     "oraclejdk17":        {"name": "jpg-jdk",   "version": "17.0.7",  "build_id": "jdk-17.0.7+8", "platformspecific": true, "extrabundles": ["static-libs"]},
     "labsjdk-ce-17":      {"name": "labsjdk",   "version": "ce-17.0.7+4-jvmci-23.1-b02", "platformspecific": true },
