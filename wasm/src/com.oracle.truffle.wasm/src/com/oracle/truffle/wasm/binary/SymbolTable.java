/*
 * Copyright (c) 2019, Oracle and/or its affiliates.
 *
 * All rights reserved.
 *
 * Redistribution and use in source and binary forms, with or without modification, are
 * permitted provided that the following conditions are met:
 *
 * 1. Redistributions of source code must retain the above copyright notice, this list of
 * conditions and the following disclaimer.
 *
 * 2. Redistributions in binary form must reproduce the above copyright notice, this list of
 * conditions and the following disclaimer in the documentation and/or other materials provided
 * with the distribution.
 *
 * 3. Neither the name of the copyright holder nor the names of its contributors may be used to
 * endorse or promote products derived from this software without specific prior written
 * permission.
 *
 * THIS SOFTWARE IS PROVIDED BY THE COPYRIGHT HOLDERS AND CONTRIBUTORS "AS IS" AND ANY EXPRESS
 * OR IMPLIED WARRANTIES, INCLUDING, BUT NOT LIMITED TO, THE IMPLIED WARRANTIES OF
 * MERCHANTABILITY AND FITNESS FOR A PARTICULAR PURPOSE ARE DISCLAIMED. IN NO EVENT SHALL THE
 * COPYRIGHT HOLDER OR CONTRIBUTORS BE LIABLE FOR ANY DIRECT, INDIRECT, INCIDENTAL, SPECIAL,
 * EXEMPLARY, OR CONSEQUENTIAL DAMAGES (INCLUDING, BUT NOT LIMITED TO, PROCUREMENT OF SUBSTITUTE
 * GOODS OR SERVICES; LOSS OF USE, DATA, OR PROFITS; OR BUSINESS INTERRUPTION) HOWEVER CAUSED
 * AND ON ANY THEORY OF LIABILITY, WHETHER IN CONTRACT, STRICT LIABILITY, OR TORT (INCLUDING
 * NEGLIGENCE OR OTHERWISE) ARISING IN ANY WAY OUT OF THE USE OF THIS SOFTWARE, EVEN IF ADVISED
 * OF THE POSSIBILITY OF SUCH DAMAGE.
 */
package com.oracle.truffle.wasm.binary;

import java.util.ArrayList;
import java.util.HashMap;
import java.util.LinkedHashMap;
import java.util.List;
import java.util.Map;

import com.oracle.truffle.api.CompilerDirectives.CompilationFinal;
import com.oracle.truffle.wasm.binary.constants.GlobalModifier;
import com.oracle.truffle.wasm.binary.constants.GlobalResolution;
import com.oracle.truffle.wasm.binary.exception.WasmException;
import com.oracle.truffle.wasm.binary.memory.UnsafeWasmMemory;
import com.oracle.truffle.wasm.binary.memory.WasmMemory;
import com.oracle.truffle.wasm.binary.memory.WasmMemoryException;
import com.oracle.truffle.wasm.collection.ByteArrayList;
import com.oracle.truffle.wasm.collection.LongArrayList;

public class SymbolTable {
    private static final int INITIAL_DATA_SIZE = 512;
    private static final int INITIAL_OFFSET_SIZE = 128;
    private static final int INITIAL_FUNCTION_TYPES_SIZE = 128;
    private static final int INITIAL_GLOBALS_SIZE = 128;
    private static final int GLOBAL_EXPORT_BIT = 1 << 24;
    public static final int UNINITIALIZED_TABLE_BIT = 0x8000_0000;

    @CompilationFinal private WasmModule module;

    /**
     * Encodes the arguments and return types of each function type.
     *
     * Given a function type index, the {@link #offsets} array indicates where the encoding
     * for that function type begins in this array.
     *
     * For a function type starting at index i, the encoding is the following
     *
     * <code>
     *   i     i+1   i+2+0        i+2+na-1  i+2+na+0        i+2+na+nr-1
     * +-----+-----+-------+-----+--------+----------+-----+-----------+
     * | na  |  nr | arg 1 | ... | arg na | return 1 | ... | return nr |
     * +-----+-----+-------+-----+--------+----------+-----+-----------+
     * </code>
     *
     * where
     *   na: the number of arguments
     *   nr: the number of return values
     *
     * This array is monotonically populated from left to right during parsing. Any code that uses
     * this array should only access the locations in the array that have already been populated.
     */
    @CompilationFinal(dimensions = 1) private int[] typeData;

    /**
     * Stores the offset of each function type into the {@link #typeData} array.
     *
     * This array is monotonically populated from left to right during parsing. Any code that uses
     * this array should only access the locations in the array that have already been populated.
     */
    @CompilationFinal(dimensions = 1) private int[] offsets;

    @CompilationFinal private int typeDataSize;
    @CompilationFinal private int offsetsSize;

    /**
     * Stores the function objects for a WebAssembly module.
     *
     * This array is monotonically populated from left to right during parsing. Any code that uses
     * this array should only access the locations in the array that have already been populated.
     */
    @CompilationFinal(dimensions = 1) private WasmFunction[] functions;
    @CompilationFinal private int numFunctions;

    @CompilationFinal private ArrayList<WasmFunction> importedFunctions;
    @CompilationFinal private LinkedHashMap<String, WasmFunction> exportedFunctions;
    @CompilationFinal private int startFunctionIndex;

    /**
     * This array is monotonically populated from the left.
     * An index i denotes the i-th global in this module.
     * The value at the index i denotes the address of the global
     * in the memory space for all the globals from all the modules
     * (see {@link Globals}).
     *
     * This separation of global indices is done because the index spaces
     * of the globals are module-specific, and the globals can be imported
     * across modules.
     * Thus, the address-space of the globals is not the same as the
     * module-specific index-space.
     */
    @CompilationFinal(dimensions = 1) int[] globalAddresses;

    /**
     * A global type is the value type of the global, followed by its mutability.
     * This is encoded as two bytes -- the lowest (0th) byte is the value type,
     * the 1st byte is the mutability of the global variable,
     * and the 2nd byte is the global's resolution status
     * (see {@link GlobalModifier}, {@link GlobalResolution} and {@link ValueTypes}).
     */
    @CompilationFinal(dimensions = 1) int[] globalTypes;

    /**
     * Tracks all the globals that have not yet been resolved,
     * and will be resolved once the modules are fully linked.
     * The lower 4 bytes are the index of the unresolved global,
     * whereas the higher 4 bytes are the index of the global
     * whose value this global should be initialized with
     * (assuming that this global was declared with a {@code GLOBAL_GET} expression).
     */
    @CompilationFinal private final LongArrayList unresolvedGlobals;

    /**
     * A mapping between the indices of the imported globals and their import specifiers.
     */
    @CompilationFinal private final HashMap<Integer, ImportDescriptor> importedGlobals;

    /**
     * A mapping between the names and the indices of the exported globals.
     */
    @CompilationFinal private final Map<String, Integer> exportedGlobals;

    /**
     * The greatest index of a global in the module.
     */
    @CompilationFinal private int maxGlobalIndex;

    /**
     * The index of the table from the context-specific table space, which this module is using.
     *
     * In the current WebAssembly specification, a module can use at most one table.
     * The value {@link SymbolTable#UNINITIALIZED_TABLE_BIT} denotes that this module uses no table.
     */
    @CompilationFinal private int tableIndex;

    /**
     * The table used in this module.
     */
    @CompilationFinal private ImportDescriptor importedTableDescriptor;

    /**
     * The name of the exported table of this module, if any.
     */
    @CompilationFinal private String exportedTable;

    /**
     * Memory that this module is using.
     *
     * In the current WebAssembly specification, a module can use at most one memory.
     * The value {@code null} denotes that this module uses no memory.
     */
    @CompilationFinal private WasmMemory memory;

    /**
     * The memory used in this module.
     */
    @CompilationFinal private ImportDescriptor importedMemoryDescriptor;

    /**
     * The name of the exported memory of this module, if any.
     */
    @CompilationFinal private String exportedMemory;

    public SymbolTable(WasmModule module) {
        this.module = module;
        this.typeData = new int[INITIAL_DATA_SIZE];
        this.offsets = new int[INITIAL_OFFSET_SIZE];
        this.typeDataSize = 0;
        this.offsetsSize = 0;
        this.functions = new WasmFunction[INITIAL_FUNCTION_TYPES_SIZE];
        this.numFunctions = 0;
        this.importedFunctions = new ArrayList<>();
        this.exportedFunctions = new LinkedHashMap<>();
        this.startFunctionIndex = -1;
        this.globalAddresses = new int[INITIAL_GLOBALS_SIZE];
        this.globalTypes = new int[INITIAL_GLOBALS_SIZE];
        this.unresolvedGlobals = new LongArrayList();
        this.importedGlobals = new HashMap<>();
        this.exportedGlobals = new LinkedHashMap<>();
        this.maxGlobalIndex = -1;
        this.tableIndex = UNINITIALIZED_TABLE_BIT;
        this.importedTableDescriptor = null;
        this.exportedTable = null;
        this.memory = null;
        this.importedMemoryDescriptor = null;
        this.exportedMemory = null;
    }

    private static int[] reallocate(int[] array, int currentSize, int newLength) {
        int[] newArray = new int[newLength];
        System.arraycopy(array, 0, newArray, 0, currentSize);
        return newArray;
    }

    private static WasmFunction[] reallocate(WasmFunction[] array, int currentSize, int newLength) {
        WasmFunction[] newArray = new WasmFunction[newLength];
        System.arraycopy(array, 0, newArray, 0, currentSize);
        return newArray;
    }

    /**
     * Ensure that the {@link #typeData} array has enough space to store {@code index}.
     * If there is no enough space, then a reallocation of the array takes place, doubling its capacity.
     *
     * No synchronisation is required for this method, as it is only called during parsing,
     * which is carried out by a single thread.
     */
    private void ensureTypeDataCapacity(int index) {
        if (typeData.length <= index) {
            int newLength = Math.max(Integer.highestOneBit(index) << 1, 2 * typeData.length);
            typeData = reallocate(typeData, typeDataSize, newLength);
        }
    }

    /**
     * Ensure that the {@link #offsets} array has enough space to store {@code index}.
     * If there is no enough space, then a reallocation of the array takes place, doubling its capacity.
     *
     * No synchronisation is required for this method, as it is only called during parsing,
     * which is carried out by a single thread.
     */
    private void ensureOffsetsCapacity(int index) {
        if (offsets.length <= index) {
            int newLength = Math.max(Integer.highestOneBit(index) << 1, 2 * offsets.length);
            offsets = reallocate(offsets, offsetsSize, newLength);
        }
    }

    public int allocateFunctionType(int numParameterTypes, int numReturnTypes) {
        ensureOffsetsCapacity(offsetsSize);
        int typeIdx = offsetsSize++;
        offsets[typeIdx] = typeDataSize;

        assert 0 <= numReturnTypes && numReturnTypes <= 1;
        int size = 2 + numParameterTypes + numReturnTypes;
        ensureTypeDataCapacity(typeDataSize + size);
        typeData[typeDataSize + 0] = numParameterTypes;
        typeData[typeDataSize + 1] = numReturnTypes;
        typeDataSize += size;
        return typeIdx;
    }

    public int allocateFunctionType(byte[] parameterTypes, byte[] returnTypes) {
        final int typeIdx = allocateFunctionType(parameterTypes.length, returnTypes.length);
        for (int i = 0; i < parameterTypes.length; i++) {
            registerFunctionTypeParameterType(typeIdx, i, parameterTypes[i]);
        }
        for (int i = 0; i < returnTypes.length; i++) {
            registerFunctionTypeReturnType(typeIdx, i, returnTypes[i]);
        }
        return typeIdx;
    }

    public void registerFunctionTypeParameterType(int funcTypeIdx, int paramIdx, byte type) {
        int idx = 2 + offsets[funcTypeIdx] + paramIdx;
        typeData[idx] = type;
    }

    public void registerFunctionTypeReturnType(int funcTypeIdx, int returnIdx, byte type) {
        int idx = 2 + offsets[funcTypeIdx] + typeData[offsets[funcTypeIdx]] + returnIdx;
        typeData[idx] = type;
    }

    private void ensureFunctionsCapacity(int index) {
        if (functions.length <= index) {
            int newLength = Math.max(Integer.highestOneBit(index) << 1, 2 * functions.length);
            functions = reallocate(functions, numFunctions, newLength);
        }
    }

    private WasmFunction allocateFunction(int typeIndex, ImportDescriptor importDescriptor) {
        ensureFunctionsCapacity(numFunctions);
        final WasmFunction function = new WasmFunction(this, numFunctions, typeIndex, importDescriptor);
        functions[numFunctions] = function;
        numFunctions++;
        return function;
    }

    public WasmFunction declareFunction(int typeIndex) {
        final WasmFunction function = allocateFunction(typeIndex, null);
        return function;
    }

    public WasmFunction declareExportedFunction(int typeIndex, String exportedName) {
        final WasmFunction function = declareFunction(typeIndex);
        exportFunction(exportedName, function.index());
        return function;
    }

    public void setStartFunction(int functionIndex) {
        this.startFunctionIndex = functionIndex;
    }

    public int numFunctions() {
        return numFunctions;
    }

    public WasmFunction function(int funcIndex) {
        assert 0 <= funcIndex && funcIndex <= numFunctions() - 1;
        return functions[funcIndex];
    }

    public WasmFunction function(String exportName) {
        WasmFunction function = exportedFunctions.get(exportName);
        return function;
    }

    public int getFunctionTypeNumArguments(int typeIndex) {
        int typeOffset = offsets[typeIndex];
        int numArgs = typeData[typeOffset + 0];
        return numArgs;
    }

    public byte getFunctionTypeReturnType(int typeIndex) {
        int typeOffset = offsets[typeIndex];
        int numArgTypes = typeData[typeOffset + 0];
        int numReturnTypes = typeData[typeOffset + 1];
        return numReturnTypes == 0 ? (byte) 0x40 : (byte) typeData[typeOffset + 2 + numArgTypes];
    }

    public int getFunctionTypeReturnTypeLength(int typeIndex) {
        int typeOffset = offsets[typeIndex];
        int numReturnTypes = typeData[typeOffset + 1];
        return numReturnTypes;
    }

    public WasmFunction startFunction() {
        if (startFunctionIndex == -1) {
            return null;
        }
        return functions[startFunctionIndex];
    }

    WasmModule module() {
        return module;
    }

    public byte getFunctionTypeArgumentTypeAt(int typeIndex, int i) {
        int typeOffset = offsets[typeIndex];
        return (byte) typeData[typeOffset + 2 + i];
    }

    public byte getFunctionTypeReturnTypeAt(int typeIndex, int i) {
        int typeOffset = offsets[typeIndex];
        int numArgs = typeData[typeOffset];
        return (byte) typeData[typeOffset + 2 + numArgs + i];
    }

    ByteArrayList getFunctionTypeArgumentTypes(int typeIndex) {
        ByteArrayList types = new ByteArrayList();
        for (int i = 0; i != getFunctionTypeNumArguments(typeIndex); ++i) {
            types.add(getFunctionTypeArgumentTypeAt(typeIndex, i));
        }
        return types;
    }

    void exportFunction(String exportName, int functionIndex) {
        exportedFunctions.put(exportName, functions[functionIndex]);
    }

    Map<String, WasmFunction> exportedFunctions() {
        return exportedFunctions;
    }

    WasmFunction importFunction(String moduleName, String functionName, int typeIndex) {
        WasmFunction function = allocateFunction(typeIndex, new ImportDescriptor(moduleName, functionName));
        importedFunctions.add(function);
        return function;
    }

    List<WasmFunction> importedFunctions() {
        return importedFunctions;
    }

    private void ensureGlobalsCapacity(int index) {
        while (index >= globalAddresses.length) {
            final int[] nGlobalIndices = new int[globalAddresses.length * 2];
            System.arraycopy(globalAddresses, 0, nGlobalIndices, 0, globalAddresses.length);
            globalAddresses = nGlobalIndices;
            final int[] nGlobalTypes = new int[globalTypes.length * 2];
            System.arraycopy(globalTypes, 0, nGlobalTypes, 0, globalTypes.length);
            globalTypes = nGlobalTypes;
        }
    }

    /**
     * Allocates a global index in the symbol table, for a global variable that was already allocated.
     */
    private void allocateGlobal(int index, int valueType, int mutability, GlobalResolution resolution, int address) {
        assert (valueType & 0xff) == valueType;
        assert (mutability & 0xff) == mutability;
        ensureGlobalsCapacity(index);
        maxGlobalIndex = Math.max(maxGlobalIndex, index);
        globalAddresses[index] = address;
        int globalType = (resolution.ordinal() << 16) | ((mutability << 8) | valueType);
        globalTypes[index] = globalType;
    }

    int declareGlobal(WasmContext context, int index, int valueType, int mutability, GlobalResolution resolution) {
        assert !resolution.isImported();
        final Globals globals = context.globals();
        final int address = globals.allocateGlobal();
        allocateGlobal(index, valueType, mutability, resolution, address);
        return address;
    }

<<<<<<< HEAD
    int importGlobal(WasmContext context, String moduleName, String globalName, int index, int valueType, int mutability, GlobalResolution resolution) {
=======
    public void importGlobal(String moduleName, String globalName, int index, int valueType, int mutability, GlobalResolution resolution, int address) {
>>>>>>> 0e9e8956
        assert resolution.isImported();
        importedGlobals.put(index, new ImportDescriptor(moduleName, globalName));
        allocateGlobal(index, valueType, mutability, resolution, address);
    }

    public int maxGlobalIndex() {
        return maxGlobalIndex;
    }

    int globalAddress(int index) {
        return globalAddresses[index];
    }

    boolean globalExported(int index) {
        final int exportStatus = globalTypes[index] & GLOBAL_EXPORT_BIT;
        return exportStatus != 0;
    }

    GlobalResolution globalResolution(int index) {
        final int resolutionValue = (globalTypes[index] >>> 16) & 0xff;
        return GlobalResolution.VALUES[resolutionValue];
    }

    byte globalMutability(int index) {
        return (byte) ((globalTypes[index] >>> 8) & 0xff);
    }

    byte globalValueType(int index) {
        return (byte) (globalTypes[index] & 0xff);
    }

    private void addUnresolvedGlobal(long unresolvedEntry) {
        unresolvedGlobals.add(unresolvedEntry);
    }

    /**
     * Tracks an unresolved imported global.
     * The global must have been previously allocated.
     */
    public void trackUnresolvedGlobal(int globalIndex) {
        assertGlobalAllocated(globalIndex);
        addUnresolvedGlobal(globalIndex);
    }

    /**
     * Tracks an unresolved declared global, which depends on an unresolved imported global.
     * The global must have been previously allocated.
     */
    public void trackUnresolvedGlobal(int globalIndex, int dependentGlobal) {
        assertGlobalAllocated(globalIndex);
        addUnresolvedGlobal((dependentGlobal << 32) | globalIndex);
    }

    private void assertGlobalAllocated(int globalIndex) {
        if (globalIndex >= maxGlobalIndex || globalTypes[globalIndex] == 0) {
            throw new RuntimeException("Cannot track non-allocated global: " + globalIndex);
        }
    }

    Map<String, Integer> exportedGlobals() {
        return exportedGlobals;
    }

    private String nameOfExportedGlobal(int index) {
        for (Map.Entry<String, Integer> entry : exportedGlobals.entrySet()) {
            if (entry.getValue() == index) {
                return entry.getKey();
            }
        }
        return null;
    }

    void exportGlobal(String name, int index) {
        if (globalExported(index)) {
            throw new WasmMemoryException("Global " + index + " already exported under the name: " + nameOfExportedGlobal(index));
        }
        globalTypes[index] |= GLOBAL_EXPORT_BIT;
        // TODO: Invoke Linker to link together any modules with pending unresolved globals.
        exportedGlobals.put(name, index);
    }

    public int declareExportedGlobal(WasmContext context, String name, int index, int valueType, int mutability, GlobalResolution resolution) {
        int address = declareGlobal(context, index, valueType, mutability, resolution);
        exportGlobal(name, index);
        return address;
    }

    public void allocateTable(WasmContext context, int initSize, int maxSize) {
        validateSingleTable();
        tableIndex = context.tables().allocateTable(initSize, maxSize);
    }

    void importTable(WasmContext context, String moduleName, String tableName, int initSize, int maxSize) {
        validateSingleTable();
        context.linker().importTable(context, module, moduleName, tableName, initSize, maxSize);
    }

    private void validateSingleTable() {
        if (importedTableDescriptor != null) {
            throw new WasmException("A table has been already imported in the module.");
        }
        if ((tableIndex & UNINITIALIZED_TABLE_BIT) == 0) {
            throw new WasmException("A table has been already declared in the module.");
        }
    }

    boolean tableExists() {
        return importedTableDescriptor != null || (tableIndex & UNINITIALIZED_TABLE_BIT) == 0;
    }

    public void exportTable(String name) {
        if (exportedTable != null) {
            throw new WasmException("A table has been already exported from this module.");
        }
        if (!tableExists()) {
            throw new WasmException("No table has been declared or imported, so a table cannot be exported.");
        }
        exportedTable = name;
    }

    int tableIndex() {
        return tableIndex;
    }

<<<<<<< HEAD
    int tableCount() {
        return tableExists() ? 1 : 0;
    }

    ImportDescriptor importedTable() {
        return importedTableDescriptor;
    }

    String exportedTable() {
=======
    public void setTableIndex(int i) {
        tableIndex = i;
    }

    public ImportDescriptor importedTable() {
        return importedTableDescriptor;
    }

    public void setImportedTable(ImportDescriptor descriptor) {
        importedTableDescriptor = descriptor;
    }

    public String exportedTable() {
>>>>>>> 0e9e8956
        return exportedTable;
    }

    void initializeTableWithFunctions(WasmContext context, int offset, int[] contents) {
        context.tables().ensureSizeAtLeast(tableIndex, offset + contents.length);
        final Object[] table = context.tables().table(tableIndex);
        for (int i = 0; i < contents.length; i++) {
            final int functionIndex = contents[i];
            final WasmFunction function = function(functionIndex);
            table[offset + i] = function;
        }
    }

    public WasmMemory allocateMemory(WasmContext context, int initSize, int maxSize) {
        validateSingleMemory();
        memory = new UnsafeWasmMemory(initSize, maxSize);
        context.memories().allocateMemory(memory);
        return memory;
    }

    void importMemory(WasmContext context, String moduleName, String memoryName, int initSize, int maxSize) {
        validateSingleMemory();
        importedMemoryDescriptor = new ImportDescriptor(moduleName, memoryName);
        memory = context.linker().tryResolveMemory(context, module, moduleName, memoryName, initSize, maxSize);
    }

    private void validateSingleMemory() {
        if (importedMemoryDescriptor != null) {
            throw new WasmException("Memory has been already imported in the module.");
        }
        if (memory != null) {
            throw new WasmException("Memory has been already declared in the module.");
        }
    }

    boolean memoryExists() {
        return importedMemoryDescriptor != null || memory != null;
    }

    public void exportMemory(String name) {
        if (exportedMemory != null) {
            throw new WasmException("A memory has been already exported from this module.");
        }
        if (!memoryExists()) {
            throw new WasmException("No memory has been declared or imported, so memory cannot be exported.");
        }
        exportedMemory = name;
    }

    WasmMemory memory() {
        return memory;
    }

    int memoryCount() {
        return memoryExists() ? 1 : 0;
    }

    ImportDescriptor importedMemory() {
        return importedMemoryDescriptor;
    }

    String exportedMemory() {
        return exportedMemory;
    }
}<|MERGE_RESOLUTION|>--- conflicted
+++ resolved
@@ -431,11 +431,7 @@
         return address;
     }
 
-<<<<<<< HEAD
-    int importGlobal(WasmContext context, String moduleName, String globalName, int index, int valueType, int mutability, GlobalResolution resolution) {
-=======
     public void importGlobal(String moduleName, String globalName, int index, int valueType, int mutability, GlobalResolution resolution, int address) {
->>>>>>> 0e9e8956
         assert resolution.isImported();
         importedGlobals.put(index, new ImportDescriptor(moduleName, globalName));
         allocateGlobal(index, valueType, mutability, resolution, address);
@@ -560,17 +556,10 @@
         return tableIndex;
     }
 
-<<<<<<< HEAD
     int tableCount() {
         return tableExists() ? 1 : 0;
     }
 
-    ImportDescriptor importedTable() {
-        return importedTableDescriptor;
-    }
-
-    String exportedTable() {
-=======
     public void setTableIndex(int i) {
         tableIndex = i;
     }
@@ -584,7 +573,6 @@
     }
 
     public String exportedTable() {
->>>>>>> 0e9e8956
         return exportedTable;
     }
 
