/*
 * Copyright (c) 2022, 2022, Oracle and/or its affiliates. All rights reserved.
 * DO NOT ALTER OR REMOVE COPYRIGHT NOTICES OR THIS FILE HEADER.
 *
 * This code is free software; you can redistribute it and/or modify it
 * under the terms of the GNU General Public License version 2 only, as
 * published by the Free Software Foundation.  Oracle designates this
 * particular file as subject to the "Classpath" exception as provided
 * by Oracle in the LICENSE file that accompanied this code.
 *
 * This code is distributed in the hope that it will be useful, but WITHOUT
 * ANY WARRANTY; without even the implied warranty of MERCHANTABILITY or
 * FITNESS FOR A PARTICULAR PURPOSE.  See the GNU General Public License
 * version 2 for more details (a copy is included in the LICENSE file that
 * accompanied this code).
 *
 * You should have received a copy of the GNU General Public License version
 * 2 along with this work; if not, write to the Free Software Foundation,
 * Inc., 51 Franklin St, Fifth Floor, Boston, MA 02110-1301 USA.
 *
 * Please contact Oracle, 500 Oracle Parkway, Redwood Shores, CA 94065 USA
 * or visit www.oracle.com if you need additional information or have any
 * questions.
 */
package com.oracle.svm.core.genscavenge;

import org.graalvm.collections.EconomicMap;
import org.graalvm.compiler.options.Option;
import org.graalvm.compiler.options.OptionKey;
import org.graalvm.compiler.options.OptionType;

import com.oracle.svm.core.SubstrateOptions;
import com.oracle.svm.core.option.HostedOptionKey;
import com.oracle.svm.core.option.NotifyGCRuntimeOptionKey;
import com.oracle.svm.core.option.RuntimeOptionKey;
import com.oracle.svm.core.util.InterruptImageBuilding;
import com.oracle.svm.core.util.UserError;

/** Options that can be specified for the serial, the parallel, and the epsilon GC. */
// TODO (chaeubl): rename
public final class SerialAndEpsilonGCOptions {
    @Option(help = "The maximum heap size as percent of physical memory. Serial, parallel, and epsilon GC only.", type = OptionType.User) //
    public static final RuntimeOptionKey<Integer> MaximumHeapSizePercent = new NotifyGCRuntimeOptionKey<>(80, SerialAndEpsilonGCOptions::serialOrParallelOrEpsilonGCOnly);

    @Option(help = "The maximum size of the young generation as a percentage of the maximum heap size. Serial, parallel, and epsilon GC only.", type = OptionType.User) //
    public static final RuntimeOptionKey<Integer> MaximumYoungGenerationSizePercent = new NotifyGCRuntimeOptionKey<>(10, SerialAndEpsilonGCOptions::serialOrParallelOrEpsilonGCOnly);

    @Option(help = "The size of an aligned chunk. Serial, parallel, and epsilon GC only.", type = OptionType.Expert) //
    public static final HostedOptionKey<Long> AlignedHeapChunkSize = new HostedOptionKey<>(512 * 1024L, SerialAndEpsilonGCOptions::serialOrParallelOrEpsilonGCOnly) {
        @Override
        protected void onValueUpdate(EconomicMap<OptionKey<?>, Object> values, Long oldValue, Long newValue) {
            int multiple = 4096;
            UserError.guarantee(newValue > 0 && newValue % multiple == 0, "%s value must be a multiple of %d.", getName(), multiple);
        }
    };

    /*
     * This should be a fraction of the size of an aligned chunk, else large small arrays will not
     * fit in an aligned chunk.
     */
<<<<<<< HEAD
    @Option(help = "The size at or above which an array will be allocated in its own unaligned chunk. Serial, parallel, and epsilon GC only.", type = OptionType.Expert) //
    public static final HostedOptionKey<Long> LargeArrayThreshold = new HostedOptionKey<>(0L, SerialAndEpsilonGCOptions::serialOrParallelOrEpsilonGCOnly);
=======
    @Option(help = "The size at or above which an array will be allocated in its own unaligned chunk. Serial and epsilon GC only.", type = OptionType.Expert) //
    public static final HostedOptionKey<Long> LargeArrayThreshold = new HostedOptionKey<>(128 * 1024L, SerialAndEpsilonGCOptions::serialOrEpsilonGCOnly);
>>>>>>> b3129baa

    @Option(help = "Fill unused memory chunks with a sentinel value. Serial, parallel, and epsilon GC only.", type = OptionType.Debug) //
    public static final HostedOptionKey<Boolean> ZapChunks = new HostedOptionKey<>(false, SerialAndEpsilonGCOptions::serialOrParallelOrEpsilonGCOnly);

    @Option(help = "Before use, fill memory chunks with a sentinel value. Serial, parallel, and epsilon GC only.", type = OptionType.Debug) //
    public static final HostedOptionKey<Boolean> ZapProducedHeapChunks = new HostedOptionKey<>(false, SerialAndEpsilonGCOptions::serialOrParallelOrEpsilonGCOnly);

    @Option(help = "After use, Fill memory chunks with a sentinel value. Serial, parallel, and epsilon GC only.", type = OptionType.Debug) //
    public static final HostedOptionKey<Boolean> ZapConsumedHeapChunks = new HostedOptionKey<>(false, SerialAndEpsilonGCOptions::serialOrParallelOrEpsilonGCOnly);

    @Option(help = "Bytes that can be allocated before (re-)querying the physical memory size. Serial, parallel, and epsilon GC only.", type = OptionType.Debug) //
    public static final HostedOptionKey<Long> AllocationBeforePhysicalMemorySize = new HostedOptionKey<>(1L * 1024L * 1024L, SerialAndEpsilonGCOptions::serialOrParallelOrEpsilonGCOnly);

    @Option(help = "Number of bytes at the beginning of each heap chunk that are not used for payload data, i.e., can be freely used as metadata by the heap chunk provider. Serial, parallel, and epsilon GC only.", type = OptionType.Debug) //
    public static final HostedOptionKey<Integer> HeapChunkHeaderPadding = new HostedOptionKey<>(0, SerialAndEpsilonGCOptions::serialOrParallelOrEpsilonGCOnly);

    private SerialAndEpsilonGCOptions() {
    }

    private static void serialOrParallelOrEpsilonGCOnly(OptionKey<?> optionKey) {
        if (!SubstrateOptions.useSerialOrParallelOrEpsilonGC()) {
            throw new InterruptImageBuilding(
                            "The option '" + optionKey.getName() +
                                            "' can only be used together with the serial ('--gc=serial'), parallel ('--gc=parallel'), or the epsilon garbage collector ('--gc=epsilon').");
        }
    }
}<|MERGE_RESOLUTION|>--- conflicted
+++ resolved
@@ -58,13 +58,8 @@
      * This should be a fraction of the size of an aligned chunk, else large small arrays will not
      * fit in an aligned chunk.
      */
-<<<<<<< HEAD
     @Option(help = "The size at or above which an array will be allocated in its own unaligned chunk. Serial, parallel, and epsilon GC only.", type = OptionType.Expert) //
-    public static final HostedOptionKey<Long> LargeArrayThreshold = new HostedOptionKey<>(0L, SerialAndEpsilonGCOptions::serialOrParallelOrEpsilonGCOnly);
-=======
-    @Option(help = "The size at or above which an array will be allocated in its own unaligned chunk. Serial and epsilon GC only.", type = OptionType.Expert) //
-    public static final HostedOptionKey<Long> LargeArrayThreshold = new HostedOptionKey<>(128 * 1024L, SerialAndEpsilonGCOptions::serialOrEpsilonGCOnly);
->>>>>>> b3129baa
+    public static final HostedOptionKey<Long> LargeArrayThreshold = new HostedOptionKey<>(128 * 1024L, SerialAndEpsilonGCOptions::serialOrParallelOrEpsilonGCOnly);
 
     @Option(help = "Fill unused memory chunks with a sentinel value. Serial, parallel, and epsilon GC only.", type = OptionType.Debug) //
     public static final HostedOptionKey<Boolean> ZapChunks = new HostedOptionKey<>(false, SerialAndEpsilonGCOptions::serialOrParallelOrEpsilonGCOnly);
