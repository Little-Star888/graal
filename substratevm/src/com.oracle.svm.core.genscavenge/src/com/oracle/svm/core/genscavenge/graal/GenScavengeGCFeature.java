--- conflicted
+++ resolved
@@ -69,11 +69,7 @@
 class GenScavengeGCFeature implements InternalFeature {
     @Override
     public boolean isInConfiguration(IsInConfigurationAccess access) {
-<<<<<<< HEAD
-        return SubstrateOptions.useGraalCeGC();
-=======
-        return new com.oracle.svm.core.genscavenge.UseSerialOrEpsilonGC().getAsBoolean();
->>>>>>> be4cb82a
+        return new com.oracle.svm.core.genscavenge.UseGraalCeGC().getAsBoolean();
     }
 
     @Override
