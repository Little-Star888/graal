--- conflicted
+++ resolved
@@ -95,14 +95,11 @@
     /** Acquire a new AlignedHeapChunk, either from the free list or from the operating system. */
     @Uninterruptible(reason = "Called from uninterruptible code.", mayBeInlined = true)
     AlignedHeader produceAlignedChunk() {
-<<<<<<< HEAD
         return produceAlignedChunk(true);
     }
 
     @Uninterruptible(reason = "Called from uninterruptible code.", mayBeInlined = true)
     AlignedHeader produceAlignedChunk(boolean reportOutOfMemory) {
-=======
->>>>>>> 114067fc
         UnsignedWord chunkSize = HeapParameters.getAlignedHeapChunkSize();
         AlignedHeader result = popUnusedAlignedChunk();
         if (result.isNull()) {
