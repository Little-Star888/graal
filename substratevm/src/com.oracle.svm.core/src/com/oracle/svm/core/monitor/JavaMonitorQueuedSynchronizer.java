--- conflicted
+++ resolved
@@ -119,13 +119,8 @@
     // see AbstractQueuedLongSynchronizer.ConditionNode
     @BasedOnJDKClass(value = AbstractQueuedLongSynchronizer.class, innerClass = "ConditionNode")
     static final class ConditionNode extends Node {
-<<<<<<< HEAD
-        ConditionNode nextWaiter;
+        ConditionNode nextWaiter; // link to next waiting node
         Thread notifierJfr;
-=======
-        ConditionNode nextWaiter; // link to next waiting node
-        long notifierJfrTid;
->>>>>>> bc5932e2
 
         // see AbstractQueuedLongSynchronizer.ConditionNode.isReleasable()
         public boolean isReleasable() {
@@ -523,12 +518,8 @@
                     first.nextWaiter = null; // GC assistance
                 }
                 if ((first.getAndUnsetStatus(COND) & COND) != 0) {
-<<<<<<< HEAD
+                    /* JFR-related code is SVM-specific. */
                     first.notifierJfr = Thread.currentThread();
-=======
-                    /* JFR-related code is SVM-specific. */
-                    first.notifierJfrTid = SubstrateJVM.getCurrentThreadId();
->>>>>>> bc5932e2
                     enqueue(first);
                     if (!all) {
                         break;
@@ -660,13 +651,8 @@
             }
             node.clearStatus();
             // waiting is done, emit wait event
-<<<<<<< HEAD
             JavaMonitorWaitEvent.emit(startTicks, obj, node.notifierJfr, 0L, false);
-            acquire(node, savedAcquisitions);
-=======
-            JavaMonitorWaitEvent.emit(startTicks, obj, node.notifierJfrTid, 0L, false);
             reacquire(node, savedAcquisitions);
->>>>>>> bc5932e2
             if (interrupted) {
                 if (cancelled) {
                     unlinkCancelledWaiters(node);
@@ -706,13 +692,8 @@
             }
             node.clearStatus();
             // waiting is done, emit wait event
-<<<<<<< HEAD
             JavaMonitorWaitEvent.emit(startTicks, obj, node.notifierJfr, time, cancelled);
-            acquire(node, savedAcquisitions);
-=======
-            JavaMonitorWaitEvent.emit(startTicks, obj, node.notifierJfrTid, time, cancelled);
             reacquire(node, savedAcquisitions);
->>>>>>> bc5932e2
             if (cancelled) {
                 unlinkCancelledWaiters(node);
                 if (interrupted) {
