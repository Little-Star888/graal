--- conflicted
+++ resolved
@@ -158,6 +158,8 @@
 
     private Function<String, Class<?>> findClassByName;
 
+    private Field baseLocaleCacheField;
+    private Field localeCacheField;
     private Field candidatesCacheField;
     private Field langAliasesCacheField;
     private Field parentLocalesMapField;
@@ -341,12 +343,9 @@
     @Override
     public void duringAnalysis(DuringAnalysisAccess a) {
         DuringAnalysisAccessImpl access = (DuringAnalysisAccessImpl) a;
-<<<<<<< HEAD
-=======
 
         access.rescanRoot(baseLocaleCacheField);
         access.rescanRoot(localeCacheField);
->>>>>>> c56e44ba
         access.rescanRoot(candidatesCacheField);
         access.rescanRoot(langAliasesCacheField);
         access.rescanRoot(parentLocalesMapField);
