suite = {
    "name": "vm",
<<<<<<< HEAD
    "version": "1.0.0-rc9",
    "release" : True,
=======
    "version": "1.0.0-rc10",
    "release" : False,
>>>>>>> e4abaf22
    "groupId" : "org.graalvm",
    "mxversion": "5.183.3",
    "defaultLicense" : "GPLv2-CPE",
    "imports": {
        "suites": [
            {
                "name": "truffle",
                "subdir": True,
                "urls": [
                    {"url": "https://curio.ssw.jku.at/nexus/content/repositories/snapshots", "kind": "binary"},
                ]
            },
            # Dynamic imports for components:
            {
                "name": "graal-nodejs",
                "subdir": True,
                "dynamic": True,
<<<<<<< HEAD
                "version": "8a13111269f0e6a10e272bd05e0e6a5012c109b7",
=======
                "version": "43c118116c9f1b823417c676b819441ae015dade",
>>>>>>> e4abaf22
                "urls" : [
                    {"url" : "https://github.com/graalvm/graaljs.git", "kind" : "git"},
                    {"url": "https://curio.ssw.jku.at/nexus/content/repositories/snapshots", "kind": "binary"},
                ]
            },
            {
                "name": "graal-js",
                "subdir": True,
                "dynamic": True,
<<<<<<< HEAD
                "version": "8a13111269f0e6a10e272bd05e0e6a5012c109b7",
=======
                "version": "43c118116c9f1b823417c676b819441ae015dade",
>>>>>>> e4abaf22
                "urls": [
                    {"url": "https://github.com/graalvm/graaljs.git", "kind" : "git"},
                    {"url": "https://curio.ssw.jku.at/nexus/content/repositories/snapshots", "kind": "binary"},
                ]
            },
            {
                "name": "truffleruby",
<<<<<<< HEAD
                "version": "a134cace34499b0a1d6cd4450da58eff1970782a",
=======
                "version": "9309ff6b3a4b4a6d1a5a05c5bd211204692c06e4",
>>>>>>> e4abaf22
                "dynamic": True,
                "urls": [
                    {"url": "https://github.com/oracle/truffleruby.git", "kind": "git"},
                    {"url": "https://curio.ssw.jku.at/nexus/content/repositories/snapshots", "kind": "binary"},
                ],
                "os_arch": {
                    "linux": {
                        "sparcv9": {
                            "ignore": True
                        },
                        "<others>": {
                            "ignore": False
                        }
                    },
                    "<others>": {
                        "<others>": {
                            "ignore": False
                        }
                    }
                }
            },
            {
                "name": "fastr",
<<<<<<< HEAD
                "version": "3a3e6cf00cb9d12c35c9909d2cc883eaff839ee1",
=======
                "version": "ee11fce71b248d77ac4d6d6af75a2a5b33c20035",
>>>>>>> e4abaf22
                "dynamic": True,
                "urls": [
                    {"url": "https://github.com/oracle/fastr.git", "kind": "git"},
                    {"url": "https://curio.ssw.jku.at/nexus/content/repositories/snapshots", "kind": "binary"},
                ]
            },
            {
                "name": "graalpython",
<<<<<<< HEAD
                "version": "b828885eff508a904ff7a5a0c28207dbfb7d2387",
=======
                "version": "9cab1333a0b3aedb922b0b3b31c25cebc879b6fd",
>>>>>>> e4abaf22
                "dynamic": True,
                "urls": [
                    {"url": "https://github.com/graalvm/graalpython.git", "kind": "git"},
                    {"url": "https://curio.ssw.jku.at/nexus/content/repositories/snapshots", "kind": "binary"},
                ]
            },
        ]
    },

    "libraries": {},

    "projects": {
        "com.oracle.graalvm.locator": {
            "subDir": "src",
            "sourceDirs": ["src"],
            "dependencies": [
                "truffle:TRUFFLE_API",
            ],
            "checkstyleVersion" : "8.8",
            "javaCompliance": "1.8",
            "license": "GPLv2-CPE",
        },
        "org.graalvm.component.installer" : {
            "subDir" : "src",
            "sourceDirs" : ["src"],
            "javaCompliance" : "1.8",
            "checkstyle": "com.oracle.graalvm.locator",
            "license" : "GPLv2-CPE",
        },
        "org.graalvm.component.installer.test" : {
            "subDir" : "src",
            "sourceDirs" : ["src"],
            "dependencies": [
                "mx:JUNIT",
                "org.graalvm.component.installer"
            ],
            "javaCompliance" : "1.8",
            "checkstyle": "com.oracle.graalvm.locator",
            "license" : "GPLv2-CPE",
        },
    },

    "distributions": {
        "LOCATOR": {
            "dependencies": ["com.oracle.graalvm.locator"],
            "distDependencies": [
                "truffle:TRUFFLE_API",
            ],
            "maven": False,
        },
        "INSTALLER": {
            "subDir": "src",
            "mainClass": "org.graalvm.component.installer.ComponentInstaller",
            "dependencies": ["org.graalvm.component.installer"],
            "maven": False,
        },
        "INSTALLER_TESTS": {
            "subDir": "src",
            "dependencies": ["org.graalvm.component.installer.test"],
            "exclude": [
                "mx:HAMCREST",
                "mx:JUNIT",
            ],
            "distDependencies": [
                "INSTALLER",
            ],
            "maven": False,
        },
        "INSTALLER_GRAALVM_SUPPORT": {
            "native": True,
            "platformDependent": True,
            "description": "GraalVM Installer support distribution for the GraalVM",
            "layout": {
                "./": "dependency:vm:INSTALLER",
                "bin/": "file:mx.vm/gu",
                "components/polyglot/.registry" : "string:",
            },
            "maven": False,
        },
        "VM_GRAALVM_SUPPORT": {
            "native": True,
            "description": "VM support distribution for the GraalVM",
            "layout": {
                "LICENSE": "file:LICENSE_GRAALVM_CE",
                "3rd_party_licenses.txt": "file:3rd_party_licenses_graalvm_ce.txt",
            },
            "maven": False,
        },
    },
}<|MERGE_RESOLUTION|>--- conflicted
+++ resolved
@@ -1,12 +1,7 @@
 suite = {
     "name": "vm",
-<<<<<<< HEAD
-    "version": "1.0.0-rc9",
-    "release" : True,
-=======
     "version": "1.0.0-rc10",
     "release" : False,
->>>>>>> e4abaf22
     "groupId" : "org.graalvm",
     "mxversion": "5.183.3",
     "defaultLicense" : "GPLv2-CPE",
@@ -24,11 +19,7 @@
                 "name": "graal-nodejs",
                 "subdir": True,
                 "dynamic": True,
-<<<<<<< HEAD
-                "version": "8a13111269f0e6a10e272bd05e0e6a5012c109b7",
-=======
                 "version": "43c118116c9f1b823417c676b819441ae015dade",
->>>>>>> e4abaf22
                 "urls" : [
                     {"url" : "https://github.com/graalvm/graaljs.git", "kind" : "git"},
                     {"url": "https://curio.ssw.jku.at/nexus/content/repositories/snapshots", "kind": "binary"},
@@ -38,11 +29,7 @@
                 "name": "graal-js",
                 "subdir": True,
                 "dynamic": True,
-<<<<<<< HEAD
-                "version": "8a13111269f0e6a10e272bd05e0e6a5012c109b7",
-=======
                 "version": "43c118116c9f1b823417c676b819441ae015dade",
->>>>>>> e4abaf22
                 "urls": [
                     {"url": "https://github.com/graalvm/graaljs.git", "kind" : "git"},
                     {"url": "https://curio.ssw.jku.at/nexus/content/repositories/snapshots", "kind": "binary"},
@@ -50,11 +37,7 @@
             },
             {
                 "name": "truffleruby",
-<<<<<<< HEAD
-                "version": "a134cace34499b0a1d6cd4450da58eff1970782a",
-=======
                 "version": "9309ff6b3a4b4a6d1a5a05c5bd211204692c06e4",
->>>>>>> e4abaf22
                 "dynamic": True,
                 "urls": [
                     {"url": "https://github.com/oracle/truffleruby.git", "kind": "git"},
@@ -78,11 +61,7 @@
             },
             {
                 "name": "fastr",
-<<<<<<< HEAD
-                "version": "3a3e6cf00cb9d12c35c9909d2cc883eaff839ee1",
-=======
                 "version": "ee11fce71b248d77ac4d6d6af75a2a5b33c20035",
->>>>>>> e4abaf22
                 "dynamic": True,
                 "urls": [
                     {"url": "https://github.com/oracle/fastr.git", "kind": "git"},
@@ -91,11 +70,7 @@
             },
             {
                 "name": "graalpython",
-<<<<<<< HEAD
-                "version": "b828885eff508a904ff7a5a0c28207dbfb7d2387",
-=======
                 "version": "9cab1333a0b3aedb922b0b3b31c25cebc879b6fd",
->>>>>>> e4abaf22
                 "dynamic": True,
                 "urls": [
                     {"url": "https://github.com/graalvm/graalpython.git", "kind": "git"},
