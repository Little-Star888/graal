/*
 * Copyright (c) 2016, 2020, Oracle and/or its affiliates.
 *
 * All rights reserved.
 *
 * Redistribution and use in source and binary forms, with or without modification, are
 * permitted provided that the following conditions are met:
 *
 * 1. Redistributions of source code must retain the above copyright notice, this list of
 * conditions and the following disclaimer.
 *
 * 2. Redistributions in binary form must reproduce the above copyright notice, this list of
 * conditions and the following disclaimer in the documentation and/or other materials provided
 * with the distribution.
 *
 * 3. Neither the name of the copyright holder nor the names of its contributors may be used to
 * endorse or promote products derived from this software without specific prior written
 * permission.
 *
 * THIS SOFTWARE IS PROVIDED BY THE COPYRIGHT HOLDERS AND CONTRIBUTORS "AS IS" AND ANY EXPRESS
 * OR IMPLIED WARRANTIES, INCLUDING, BUT NOT LIMITED TO, THE IMPLIED WARRANTIES OF
 * MERCHANTABILITY AND FITNESS FOR A PARTICULAR PURPOSE ARE DISCLAIMED. IN NO EVENT SHALL THE
 * COPYRIGHT HOLDER OR CONTRIBUTORS BE LIABLE FOR ANY DIRECT, INDIRECT, INCIDENTAL, SPECIAL,
 * EXEMPLARY, OR CONSEQUENTIAL DAMAGES (INCLUDING, BUT NOT LIMITED TO, PROCUREMENT OF SUBSTITUTE
 * GOODS OR SERVICES; LOSS OF USE, DATA, OR PROFITS; OR BUSINESS INTERRUPTION) HOWEVER CAUSED
 * AND ON ANY THEORY OF LIABILITY, WHETHER IN CONTRACT, STRICT LIABILITY, OR TORT (INCLUDING
 * NEGLIGENCE OR OTHERWISE) ARISING IN ANY WAY OUT OF THE USE OF THIS SOFTWARE, EVEN IF ADVISED
 * OF THE POSSIBILITY OF SUCH DAMAGE.
 */
package com.oracle.truffle.llvm.parser;

import java.util.ArrayList;
import java.util.List;

import com.oracle.truffle.api.source.Source;
import com.oracle.truffle.llvm.parser.model.ModelModule;
import com.oracle.truffle.llvm.parser.model.SymbolImpl;
import com.oracle.truffle.llvm.parser.model.functions.FunctionDeclaration;
import com.oracle.truffle.llvm.parser.model.functions.FunctionDefinition;
import com.oracle.truffle.llvm.parser.model.functions.FunctionSymbol;
import com.oracle.truffle.llvm.parser.model.symbols.constants.CastConstant;
import com.oracle.truffle.llvm.parser.model.symbols.globals.GlobalAlias;
import com.oracle.truffle.llvm.parser.model.symbols.globals.GlobalVariable;
import com.oracle.truffle.llvm.parser.nodes.LLVMSymbolReadResolver;
import com.oracle.truffle.llvm.runtime.CommonNodeFactory;
import com.oracle.truffle.llvm.runtime.GetStackSpaceFactory;
import com.oracle.truffle.llvm.runtime.LLVMAlias;
import com.oracle.truffle.llvm.runtime.LLVMContext;
import com.oracle.truffle.llvm.runtime.LLVMContext.ExternalLibrary;
import com.oracle.truffle.llvm.runtime.LLVMFunction;
import com.oracle.truffle.llvm.runtime.LLVMFunctionDescriptor.Function;
import com.oracle.truffle.llvm.runtime.LLVMFunctionDescriptor.LazyLLVMIRFunction;
import com.oracle.truffle.llvm.runtime.LLVMSymbol;
import com.oracle.truffle.llvm.runtime.datalayout.DataLayout;
import com.oracle.truffle.llvm.runtime.debug.LLVMSourceContext;
import com.oracle.truffle.llvm.runtime.debug.value.LLVMDebugObjectBuilder;
import com.oracle.truffle.llvm.runtime.except.LLVMLinkerException;
import com.oracle.truffle.llvm.runtime.global.LLVMGlobal;
import com.oracle.truffle.llvm.runtime.nodes.api.LLVMExpressionNode;
import com.oracle.truffle.llvm.runtime.options.SulongEngineOption;

public final class LLVMParser {
    private final Source source;
    private final LLVMParserRuntime runtime;
    private final LLVMContext context;
    private final ExternalLibrary library;

    public LLVMParser(Source source, LLVMParserRuntime runtime) {
        this.source = source;
        this.runtime = runtime;
        this.context = runtime.getContext();
        this.library = runtime.getLibrary();
    }

    public LLVMParserResult parse(ModelModule module, DataLayout targetDataLayout, ArrayList<ExternalLibrary> dependencies) {
        List<GlobalVariable> externalGlobals = new ArrayList<>();
        List<GlobalVariable> definedGlobals = new ArrayList<>();
        List<FunctionSymbol> externalFunctions = new ArrayList<>();
        List<FunctionSymbol> definedFunctions = new ArrayList<>();
        List<String> importedSymbols = new ArrayList<>();

        defineGlobals(module.getGlobalVariables(), definedGlobals, externalGlobals, importedSymbols);
        defineFunctions(module, definedFunctions, externalFunctions, importedSymbols, targetDataLayout);
        defineAliases(module.getAliases(), importedSymbols);

        LLVMSymbolReadResolver symbolResolver = new LLVMSymbolReadResolver(runtime, StackManager.createRootFrame(), GetStackSpaceFactory.createAllocaFactory(), targetDataLayout);
        createDebugInfo(module, symbolResolver);
<<<<<<< HEAD
        return new LLVMParserResult(runtime, externalFunctions, definedGlobals, externalGlobals, importedSymbols, dependencies, targetDataLayout);
=======
        return new LLVMParserResult(runtime, definedFunctions, externalFunctions, definedGlobals, externalGlobals, importedSymbols, targetDataLayout);
>>>>>>> 57320bad
    }

    private void defineGlobals(List<GlobalVariable> globals, List<GlobalVariable> definedGlobals, List<GlobalVariable> externalGlobals, List<String> importedSymbols) {
        for (GlobalVariable global : globals) {
            if (global.isExternal()) {
                externalGlobals.add(global);
                importedSymbols.add(global.getName());
            } else {
                defineGlobal(global, importedSymbols);
                definedGlobals.add(global);
            }
        }
    }

    private void defineFunctions(ModelModule model, List<FunctionSymbol> definedFunctions, List<FunctionSymbol> externalFunctions, List<String> importedSymbols, DataLayout dataLayout) {
        for (FunctionDefinition function : model.getDefinedFunctions()) {
            if (function.isExternal()) {
                externalFunctions.add(function);
                importedSymbols.add(function.getName());
            } else {
                defineFunction(function, model, importedSymbols, dataLayout);
                definedFunctions.add(function);
            }
        }

        for (FunctionDeclaration function : model.getDeclaredFunctions()) {
            assert function.isExternal();
            externalFunctions.add(function);
            importedSymbols.add(function.getName());
        }
    }

    private void defineAliases(List<GlobalAlias> aliases, List<String> importedSymbols) {
        for (GlobalAlias alias : aliases) {
            defineAlias(alias, importedSymbols);
        }
    }

    private void defineGlobal(GlobalVariable global, List<String> importedSymbols) {
        assert !global.isExternal();
        // handle the file scope
        LLVMGlobal descriptor = LLVMGlobal.create(global.getName(), global.getType(), global.getSourceSymbol(), global.isReadOnly(), global.getIndex(), runtime.getBitcodeID());
        descriptor.define(global.getType(), library);
        runtime.getFileScope().register(descriptor);

        // handle the global scope
        if (global.isExported()) {
            LLVMSymbol exportedDescriptor = runtime.getGlobalScope().get(global.getName());
            if (exportedDescriptor == null) {
                runtime.getGlobalScope().register(descriptor);
            } else if (exportedDescriptor.isGlobalVariable()) {
                importedSymbols.add(global.getName());
            } else {
                assert exportedDescriptor.isFunction();
                throw new LLVMLinkerException("The global variable " + global.getName() + " conflicts with a function that has the same name.");
            }
        }
    }

    private void defineFunction(FunctionSymbol functionSymbol, ModelModule model, List<String> importedSymbols, DataLayout dataLayout) {
        assert !functionSymbol.isExternal();
        // handle the file scope
        FunctionDefinition functionDefinition = (FunctionDefinition) functionSymbol;
        LazyToTruffleConverterImpl lazyConverter = new LazyToTruffleConverterImpl(runtime, functionDefinition, source, model.getFunctionParser(functionDefinition),
                        model.getFunctionProcessor(), dataLayout);
        Function function = new LazyLLVMIRFunction(lazyConverter);
        LLVMFunction descriptor = LLVMFunction.create(functionSymbol.getName(), library, function, functionSymbol.getType(), runtime.getBitcodeID(), functionSymbol.getIndex());
        runtime.getFileScope().register(descriptor);

        // handle the global scope
        if (functionSymbol.isExported()) {
            LLVMSymbol exportedDescriptor = runtime.getGlobalScope().get(functionSymbol.getName());
            if (exportedDescriptor == null) {
                runtime.getGlobalScope().register(descriptor);
            } else if (exportedDescriptor.isFunction()) {
                importedSymbols.add(functionSymbol.getName());
            } else {
                assert exportedDescriptor.isGlobalVariable();
                throw new LLVMLinkerException("The function " + functionSymbol.getName() + " conflicts with a global variable that has the same name.");
            }
        }
    }

    private void defineAlias(GlobalAlias alias, List<String> importedSymbols) {
        LLVMSymbol alreadyRegisteredSymbol = runtime.getFileScope().get(alias.getName());
        if (alreadyRegisteredSymbol != null) {
            // this alias was already registered by a recursive call
            assert alreadyRegisteredSymbol instanceof LLVMAlias;
            return;
        }

        defineAlias(alias.getName(), alias.isExported(), alias.getValue(), importedSymbols);
    }

    private void defineAlias(String aliasName, boolean isAliasExported, SymbolImpl value, List<String> importedSymbols) {
        if (value instanceof FunctionSymbol) {
            FunctionSymbol function = (FunctionSymbol) value;
            defineAlias(function.getName(), function.isExported(), aliasName, isAliasExported, importedSymbols);
        } else if (value instanceof GlobalVariable) {
            GlobalVariable global = (GlobalVariable) value;
            defineAlias(global.getName(), global.isExported(), aliasName, isAliasExported, importedSymbols);
        } else if (value instanceof GlobalAlias) {
            GlobalAlias target = (GlobalAlias) value;
            defineAlias(target, importedSymbols);
            defineAlias(target.getName(), target.isExported(), aliasName, isAliasExported, importedSymbols);
        } else if (value instanceof CastConstant) {
            // TODO (chaeubl): this is not perfectly accurate as we are loosing the type cast
            CastConstant cast = (CastConstant) value;
            defineAlias(aliasName, isAliasExported, cast.getValue(), importedSymbols);
        } else {
            throw new LLVMLinkerException("Unknown alias type: " + value.getClass());
        }
    }

    private void defineAlias(String existingName, boolean existingExported, String newName, boolean newExported, List<String> importedSymbols) {
        // handle the file scope
        LLVMSymbol aliasTarget = runtime.lookupSymbol(existingName, existingExported);
        LLVMAlias descriptor = new LLVMAlias(library, newName, aliasTarget);
        runtime.getFileScope().register(descriptor);

        if (existingExported && aliasTarget.getLibrary() != library) {
            importedSymbols.add(aliasTarget.getName());
        }

        // handle the global scope
        if (newExported) {
            LLVMSymbol exportedDescriptor = runtime.getGlobalScope().get(newName);
            if (exportedDescriptor == null) {
                runtime.getGlobalScope().register(descriptor);
            } else if (descriptor.isFunction() && exportedDescriptor.isFunction() || descriptor.isGlobalVariable() && exportedDescriptor.isGlobalVariable()) {
                importedSymbols.add(newName);
            } else {
                throw new LLVMLinkerException("The alias " + newName + " conflicts with another symbol that has a different type but the same name.");
            }
        }
    }

    private void createDebugInfo(ModelModule model, LLVMSymbolReadResolver symbolResolver) {
        if (context.getEnv().getOptions().get(SulongEngineOption.ENABLE_LVI)) {
            final LLVMSourceContext sourceContext = context.getSourceContext();

            model.getSourceGlobals().forEach((symbol, irValue) -> {
                final LLVMExpressionNode node = symbolResolver.resolve(irValue);
                final LLVMDebugObjectBuilder value = CommonNodeFactory.createDebugStaticValue(context, node, irValue instanceof GlobalVariable);
                sourceContext.registerStatic(symbol, value);
            });

            model.getSourceStaticMembers().forEach(((type, symbol) -> {
                final LLVMExpressionNode node = symbolResolver.resolve(symbol);
                final LLVMDebugObjectBuilder value = CommonNodeFactory.createDebugStaticValue(context, node, symbol instanceof GlobalVariable);
                type.setValue(value);
            }));
        }
    }
}<|MERGE_RESOLUTION|>--- conflicted
+++ resolved
@@ -85,11 +85,7 @@
 
         LLVMSymbolReadResolver symbolResolver = new LLVMSymbolReadResolver(runtime, StackManager.createRootFrame(), GetStackSpaceFactory.createAllocaFactory(), targetDataLayout);
         createDebugInfo(module, symbolResolver);
-<<<<<<< HEAD
-        return new LLVMParserResult(runtime, externalFunctions, definedGlobals, externalGlobals, importedSymbols, dependencies, targetDataLayout);
-=======
-        return new LLVMParserResult(runtime, definedFunctions, externalFunctions, definedGlobals, externalGlobals, importedSymbols, targetDataLayout);
->>>>>>> 57320bad
+        return new LLVMParserResult(runtime, definedFunctions, externalFunctions, definedGlobals, externalGlobals, importedSymbols, dependencies, targetDataLayout);
     }
 
     private void defineGlobals(List<GlobalVariable> globals, List<GlobalVariable> definedGlobals, List<GlobalVariable> externalGlobals, List<String> importedSymbols) {
