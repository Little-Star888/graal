--- conflicted
+++ resolved
@@ -64,10 +64,6 @@
         PRELOAD = CACHE != null;
     }
 
-<<<<<<< HEAD
-    InstrumentCache(String prefix, Properties info, ClassLoader loader) {
-        this.loader = loader;
-=======
     private static ClassLoader loader() {
         ClassLoader l;
         if (PolyglotEngine.JDK8OrEarlier) {
@@ -81,8 +77,8 @@
         return l;
     }
 
-    InstrumentCache(String prefix, Properties info) {
->>>>>>> 1ea76c85
+    InstrumentCache(String prefix, Properties info, ClassLoader loader) {
+        this.loader = loader;
         this.className = info.getProperty(prefix + "className");
         this.name = info.getProperty(prefix + "name");
         this.version = info.getProperty(prefix + "version");
