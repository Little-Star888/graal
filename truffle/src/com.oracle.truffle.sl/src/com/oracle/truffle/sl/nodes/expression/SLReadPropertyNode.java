/*
 * Copyright (c) 2013, 2022, Oracle and/or its affiliates. All rights reserved.
 * DO NOT ALTER OR REMOVE COPYRIGHT NOTICES OR THIS FILE HEADER.
 *
 * The Universal Permissive License (UPL), Version 1.0
 *
 * Subject to the condition set forth below, permission is hereby granted to any
 * person obtaining a copy of this software, associated documentation and/or
 * data (collectively the "Software"), free of charge and under any and all
 * copyright rights in the Software, and any and all patent rights owned or
 * freely licensable by each licensor hereunder covering either (i) the
 * unmodified Software as contributed to or provided by such licensor, or (ii)
 * the Larger Works (as defined below), to deal in both
 *
 * (a) the Software, and
 *
 * (b) any piece of software and/or hardware listed in the lrgrwrks.txt file if
 * one is included with the Software each a "Larger Work" to which the Software
 * is contributed by such licensors),
 *
 * without restriction, including without limitation the rights to copy, create
 * derivative works of, display, perform, and distribute the Software and make,
 * use, sell, offer for sale, import, export, have made, and have sold the
 * Software and the Larger Work(s), and to sublicense the foregoing rights on
 * either these or other terms.
 *
 * This license is subject to the following condition:
 *
 * The above copyright notice and either this complete permission notice or at a
 * minimum a reference to the UPL must be included in all copies or substantial
 * portions of the Software.
 *
 * THE SOFTWARE IS PROVIDED "AS IS", WITHOUT WARRANTY OF ANY KIND, EXPRESS OR
 * IMPLIED, INCLUDING BUT NOT LIMITED TO THE WARRANTIES OF MERCHANTABILITY,
 * FITNESS FOR A PARTICULAR PURPOSE AND NONINFRINGEMENT. IN NO EVENT SHALL THE
 * AUTHORS OR COPYRIGHT HOLDERS BE LIABLE FOR ANY CLAIM, DAMAGES OR OTHER
 * LIABILITY, WHETHER IN AN ACTION OF CONTRACT, TORT OR OTHERWISE, ARISING FROM,
 * OUT OF OR IN CONNECTION WITH THE SOFTWARE OR THE USE OR OTHER DEALINGS IN THE
 * SOFTWARE.
 */
package com.oracle.truffle.sl.nodes.expression;

import com.oracle.truffle.api.dsl.Bind;
import com.oracle.truffle.api.dsl.Cached;
import com.oracle.truffle.api.dsl.NodeChild;
import com.oracle.truffle.api.dsl.Specialization;
import com.oracle.truffle.api.interop.InteropLibrary;
import com.oracle.truffle.api.interop.InvalidArrayIndexException;
import com.oracle.truffle.api.interop.UnknownIdentifierException;
import com.oracle.truffle.api.interop.UnsupportedMessageException;
import com.oracle.truffle.api.library.CachedLibrary;
import com.oracle.truffle.api.nodes.Node;
import com.oracle.truffle.api.nodes.NodeInfo;
import com.oracle.truffle.api.object.DynamicObjectLibrary;
import com.oracle.truffle.api.strings.TruffleString;
import com.oracle.truffle.sl.nodes.SLExpressionNode;
import com.oracle.truffle.sl.nodes.util.SLToMemberNode;
import com.oracle.truffle.sl.nodes.util.SLToTruffleStringNode;
import com.oracle.truffle.sl.runtime.SLObject;
import com.oracle.truffle.sl.runtime.SLUndefinedNameException;

/**
 * The node for reading a property of an object. When executed, this node:
 * <ol>
 * <li>evaluates the object expression on the left hand side of the object access operator</li>
 * <li>evaluated the property name</li>
 * <li>reads the named property</li>
 * </ol>
 */
@NodeInfo(shortName = ".")
@NodeChild("receiverNode")
@NodeChild("nameNode")
public abstract class SLReadPropertyNode extends SLExpressionNode {

    public static final int LIBRARY_LIMIT = 3;

    @Specialization(guards = "arrays.hasArrayElements(receiver)", limit = "LIBRARY_LIMIT")
    public static Object readArray(Object receiver, Object index,
                    @Bind("$root") Node node,
                    @Bind("$bci") int bci,
                    @CachedLibrary("receiver") InteropLibrary arrays,
                    @CachedLibrary("index") InteropLibrary numbers) {
        try {
            return arrays.readArrayElement(receiver, numbers.asLong(index));
        } catch (UnsupportedMessageException | InvalidArrayIndexException e) {
            // read was not successful. In SL we only have basic support for errors.
            throw SLUndefinedNameException.undefinedProperty(node, bci, index);
        }
    }

    @Specialization(limit = "LIBRARY_LIMIT")
<<<<<<< HEAD
    public static Object readSLObject(SLObject receiver, Object name,
                    @Bind("$root") Node node,
                    @Bind("$bci") int bci,
=======
    protected static Object readSLObject(SLObject receiver, Object name,
                    @Bind("this") Node node,
>>>>>>> 4ac9f623
                    @CachedLibrary("receiver") DynamicObjectLibrary objectLibrary,
                    @Cached SLToTruffleStringNode toTruffleStringNode) {
        TruffleString nameTS = toTruffleStringNode.execute(node, name);
        Object result = objectLibrary.getOrDefault(receiver, nameTS, null);
        if (result == null) {
            // read was not successful. In SL we only have basic support for errors.
<<<<<<< HEAD
            throw SLUndefinedNameException.undefinedProperty(node, bci, nameTS);
=======
            throw SLUndefinedNameException.undefinedProperty(node, nameTS);
>>>>>>> 4ac9f623
        }
        return result;
    }

    @Specialization(guards = {"!isSLObject(receiver)", "objects.hasMembers(receiver)"}, limit = "LIBRARY_LIMIT")
<<<<<<< HEAD
    public static Object readObject(Object receiver, Object name,
                    @Bind("$root") Node node,
                    @Bind("$bci") int bci,
=======
    protected static Object readObject(Object receiver, Object name,
                    @Bind("this") Node node,
>>>>>>> 4ac9f623
                    @CachedLibrary("receiver") InteropLibrary objects,
                    @Cached SLToMemberNode asMember) {
        try {
            return objects.readMember(receiver, asMember.execute(node, name));
        } catch (UnsupportedMessageException | UnknownIdentifierException e) {
            // read was not successful. In SL we only have basic support for errors.
<<<<<<< HEAD
            throw SLUndefinedNameException.undefinedProperty(node, bci, name);
=======
            throw SLUndefinedNameException.undefinedProperty(node, name);
>>>>>>> 4ac9f623
        }
    }

    public static boolean isSLObject(Object receiver) {
        return receiver instanceof SLObject;
    }

}<|MERGE_RESOLUTION|>--- conflicted
+++ resolved
@@ -89,49 +89,29 @@
     }
 
     @Specialization(limit = "LIBRARY_LIMIT")
-<<<<<<< HEAD
-    public static Object readSLObject(SLObject receiver, Object name,
-                    @Bind("$root") Node node,
-                    @Bind("$bci") int bci,
-=======
     protected static Object readSLObject(SLObject receiver, Object name,
                     @Bind("this") Node node,
->>>>>>> 4ac9f623
                     @CachedLibrary("receiver") DynamicObjectLibrary objectLibrary,
                     @Cached SLToTruffleStringNode toTruffleStringNode) {
         TruffleString nameTS = toTruffleStringNode.execute(node, name);
         Object result = objectLibrary.getOrDefault(receiver, nameTS, null);
         if (result == null) {
             // read was not successful. In SL we only have basic support for errors.
-<<<<<<< HEAD
-            throw SLUndefinedNameException.undefinedProperty(node, bci, nameTS);
-=======
             throw SLUndefinedNameException.undefinedProperty(node, nameTS);
->>>>>>> 4ac9f623
         }
         return result;
     }
 
     @Specialization(guards = {"!isSLObject(receiver)", "objects.hasMembers(receiver)"}, limit = "LIBRARY_LIMIT")
-<<<<<<< HEAD
-    public static Object readObject(Object receiver, Object name,
-                    @Bind("$root") Node node,
-                    @Bind("$bci") int bci,
-=======
     protected static Object readObject(Object receiver, Object name,
                     @Bind("this") Node node,
->>>>>>> 4ac9f623
                     @CachedLibrary("receiver") InteropLibrary objects,
                     @Cached SLToMemberNode asMember) {
         try {
             return objects.readMember(receiver, asMember.execute(node, name));
         } catch (UnsupportedMessageException | UnknownIdentifierException e) {
             // read was not successful. In SL we only have basic support for errors.
-<<<<<<< HEAD
-            throw SLUndefinedNameException.undefinedProperty(node, bci, name);
-=======
             throw SLUndefinedNameException.undefinedProperty(node, name);
->>>>>>> 4ac9f623
         }
     }
 
