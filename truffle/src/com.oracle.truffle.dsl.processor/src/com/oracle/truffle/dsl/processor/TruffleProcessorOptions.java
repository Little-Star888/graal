--- conflicted
+++ resolved
@@ -141,12 +141,8 @@
         result.add(OptionsPrefix + GenerateSlowPathOnlyFilterOptionName);
         result.add(OptionsPrefix + CacheSharingWarningsEnabledOptionName);
         result.add(OptionsPrefix + StateBitWidth);
-<<<<<<< HEAD
-        result.add(OptionsPrefix + OperationsEnableTracingOptionName);
-=======
         result.add(OptionsPrefix + SuppressAllWarnings);
         result.add(OptionsPrefix + PrintTimings);
->>>>>>> 4ac9f623
         return result;
     }
 }