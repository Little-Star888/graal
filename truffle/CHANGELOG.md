--- conflicted
+++ resolved
@@ -36,13 +36,10 @@
 * GR-31342 The node `insert` method is now public instead of protected. This avoids the need to create cumbersome accessor methods when needed in corner-cases.
 * GR-43599 Specifying the sharing group in `@Shared` is now optional for cached values. If not specified, the parameter name will be used as sharing group. For example, `@Shared @Cached MyNode sharedNode` will get the sharing group `sharedNode` assigned. It is recommended to use the explicit sharing group still if it improves readability or if the parameter name cannot be changed.
 * GR-43492 `LanguageReference#get()` is now always supported inside of `InstrumentableNode#materializeInstrumentableNodes()`.
-<<<<<<< HEAD
 * GR-43944 Added `HostCompilerDirectives.inInterpreterFastPath()` which allows to mark branches that should only be executed in the interpreter, but also optimized like fast-path code in the host compiler.
-=======
 * GR-25539 Added `InteropLibrary#fitsInBigInteger()` and `InteropLibrary#asBigInteger()` to access interop values that fit into `java.math.BigInteger` without loss of precision. A warning is produced for objects that export the `isNumber` interop message and don't export the new big integer messages.
 * GR-25539 Added `DebugValue#fitsInBigInteger()` and `DebugValue#asBigInteger()`.
 * GR-25539 Added `GenerateLibrary.Abstract#ifExportedAsWarning()` to specify a library message to be abstract only if another message is exported. A warning is produced that prompts the user to export the message.
->>>>>>> 93393874
 
 ## Version 22.3.0
 
