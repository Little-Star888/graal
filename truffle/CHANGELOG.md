--- conflicted
+++ resolved
@@ -22,14 +22,11 @@
     * On HotSpot hosts the new optimizations will be applied to methods annotated with `@BytecodeInterpreterSwitch` only.
     * The annotation `@BytecodeInterpreterSwitchBoundary` was deprecated. Boundaries for the compilation are now inferred from directives like `CompilerDirective.transferToInterpreter()` and `@TruffleBoundary` automatically.
     * See the [HostOptimization.md](https://github.com/oracle/graal/blob/master/truffle/docs/HostCompilation.md) for further details.
-<<<<<<< HEAD
 * GR-38387 Deterministic and declaration order of `InteropLibrary.getMembers()` is now required.
 * GR-38110 Added option to use `long` values as offsets for accessing memory through `ByteArraySupport`.
 * GR-39029 Fixed issue in `InteropLibrary` that required `asDate` to be implemented whenever `isTime` is exported; correct dependency is on `isDate`.
-=======
 * GR-38387 Updated the `InteropLibrary.getMembers()` message regarding ordering and determinism. 
 * GR-38945 Truffle IGV dumping with log level 5 (e.g. `-Dgraal.Dump=Truffle:5`) now dumps the graph after each method that was fully partially evaluated. This enables debugging of problems only visible during partial evaluation.
->>>>>>> 926713f4
 
 ## Version 22.1.0
 
